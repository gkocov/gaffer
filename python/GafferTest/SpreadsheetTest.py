--- conflicted
+++ resolved
@@ -881,30 +881,6 @@
 		self.assertEqual( s["s"]["rows"].defaultHash(), s2["s"]["rows"].defaultHash() )
 		self.assertEqual( s["s"]["rows"].hash(), s2["s"]["rows"].hash() )
 
-<<<<<<< HEAD
-	def testReorderRows( self ) :
-
-		spreadsheet = Gaffer.Spreadsheet()
-		spreadsheet["rows"].addColumn( Gaffer.IntPlug( "c1", defaultValue = 10 ) )
-		spreadsheet["selector"].setValue( "test" )
-
-		# Two rows with the same name. The first one should win.
-
-		spreadsheet["rows"].addRows( 2 )
-		spreadsheet["rows"][1]["name"].setValue( "test" )
-		spreadsheet["rows"][1]["cells"]["c1"]["value"].setValue( 20 )
-		spreadsheet["rows"][2]["name"].setValue( "test" )
-		spreadsheet["rows"][2]["cells"]["c1"]["value"].setValue( 30 )
-
-		self.assertEqual( spreadsheet["out"]["c1"].getValue(), 20 )
-		self.assertEqual( spreadsheet["rows"].row( "test" ), spreadsheet["rows"][1] )
-
-		# And if you reorder them, the (new) first one should still win.
-
-		spreadsheet["rows"].reorderChildren( [ spreadsheet["rows"][0], spreadsheet["rows"][2], spreadsheet["rows"][1] ] )
-		self.assertEqual( spreadsheet["out"]["c1"].getValue(), 30 )
-		self.assertEqual( spreadsheet["rows"].row( "test" ), spreadsheet["rows"][1] )
-=======
 	def testResolvedRows( self ) :
 
 		s = Gaffer.Spreadsheet()
@@ -963,7 +939,29 @@
 		assertExpectedValues( {
 			"row1" : [ 10, "", imath.V2i( 0 ) ],
 		} )
->>>>>>> 5d39bd0d
+
+	def testReorderRows( self ) :
+
+		spreadsheet = Gaffer.Spreadsheet()
+		spreadsheet["rows"].addColumn( Gaffer.IntPlug( "c1", defaultValue = 10 ) )
+		spreadsheet["selector"].setValue( "test" )
+
+		# Two rows with the same name. The first one should win.
+
+		spreadsheet["rows"].addRows( 2 )
+		spreadsheet["rows"][1]["name"].setValue( "test" )
+		spreadsheet["rows"][1]["cells"]["c1"]["value"].setValue( 20 )
+		spreadsheet["rows"][2]["name"].setValue( "test" )
+		spreadsheet["rows"][2]["cells"]["c1"]["value"].setValue( 30 )
+
+		self.assertEqual( spreadsheet["out"]["c1"].getValue(), 20 )
+		self.assertEqual( spreadsheet["rows"].row( "test" ), spreadsheet["rows"][1] )
+
+		# And if you reorder them, the (new) first one should still win.
+
+		spreadsheet["rows"].reorderChildren( [ spreadsheet["rows"][0], spreadsheet["rows"][2], spreadsheet["rows"][1] ] )
+		self.assertEqual( spreadsheet["out"]["c1"].getValue(), 30 )
+		self.assertEqual( spreadsheet["rows"].row( "test" ), spreadsheet["rows"][1] )
 
 	@GafferTest.TestRunner.PerformanceTestMethod()
 	def testAddRowPerformance( self ) :
