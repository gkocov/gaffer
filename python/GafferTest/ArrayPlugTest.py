##########################################################################
#
#  Copyright (c) 2013, Image Engine Design Inc. All rights reserved.
#
#  Redistribution and use in source and binary forms, with or without
#  modification, are permitted provided that the following conditions are
#  met:
#
#      * Redistributions of source code must retain the above
#        copyright notice, this list of conditions and the following
#        disclaimer.
#
#      * Redistributions in binary form must reproduce the above
#        copyright notice, this list of conditions and the following
#        disclaimer in the documentation and/or other materials provided with
#        the distribution.
#
#      * Neither the name of John Haddon nor the names of
#        any other contributors to this software may be used to endorse or
#        promote products derived from this software without specific prior
#        written permission.
#
#  THIS SOFTWARE IS PROVIDED BY THE COPYRIGHT HOLDERS AND CONTRIBUTORS "AS
#  IS" AND ANY EXPRESS OR IMPLIED WARRANTIES, INCLUDING, BUT NOT LIMITED TO,
#  THE IMPLIED WARRANTIES OF MERCHANTABILITY AND FITNESS FOR A PARTICULAR
#  PURPOSE ARE DISCLAIMED. IN NO EVENT SHALL THE COPYRIGHT OWNER OR
#  CONTRIBUTORS BE LIABLE FOR ANY DIRECT, INDIRECT, INCIDENTAL, SPECIAL,
#  EXEMPLARY, OR CONSEQUENTIAL DAMAGES (INCLUDING, BUT NOT LIMITED TO,
#  PROCUREMENT OF SUBSTITUTE GOODS OR SERVICES; LOSS OF USE, DATA, OR
#  PROFITS; OR BUSINESS INTERRUPTION) HOWEVER CAUSED AND ON ANY THEORY OF
#  LIABILITY, WHETHER IN CONTRACT, STRICT LIABILITY, OR TORT (INCLUDING
#  NEGLIGENCE OR OTHERWISE) ARISING IN ANY WAY OUT OF THE USE OF THIS
#  SOFTWARE, EVEN IF ADVISED OF THE POSSIBILITY OF SUCH DAMAGE.
#
##########################################################################

import unittest
import pathlib
import imath

import IECore

import Gaffer
import GafferTest

class ArrayPlugTest( GafferTest.TestCase ) :

	def test( self ) :

		a = GafferTest.AddNode()
		n = GafferTest.ArrayPlugNode()

		self.assertTrue( "e1" in n["in"] )
		self.assertTrue( "e2" not in n["in"] )
		self.assertEqual( len( n["in"] ), 1 )
		self.assertTrue( n["in"]["e1"].isSame( n["in"][0] ) )

		n["in"][0].setInput( a["sum"] )

		self.assertEqual( len( n["in"] ), 2 )
		self.assertTrue( "e1" in n["in"] )
		self.assertTrue( "e2" in n["in"] )

		n["in"][0].setInput( None )
		self.assertTrue( "e1" in n["in"] )
		self.assertTrue( "e2" not in n["in"] )
		self.assertEqual( len( n["in"] ), 1 )

	def testConnectionGaps( self ) :

		a = GafferTest.AddNode()
		n = GafferTest.ArrayPlugNode()

		n["in"][0].setInput( a["sum"] )
		n["in"][1].setInput( a["sum"] )
		n["in"][2].setInput( a["sum"] )

		self.assertEqual( len( n["in"] ), 4 )

		self.assertEqual( n["in"]["e1"].getInput(), a["sum"] )
		self.assertEqual( n["in"]["e2"].getInput(), a["sum"] )
		self.assertEqual( n["in"]["e3"].getInput(), a["sum"] )
		self.assertIsNone( n["in"]["e4"].getInput() )

		n["in"][1].setInput( None )

		self.assertEqual( len( n["in"] ), 4 )

		self.assertEqual( n["in"]["e1"].getInput(), a["sum"] )
		self.assertIsNone( n["in"]["e2"].getInput() )
		self.assertEqual( n["in"]["e3"].getInput(), a["sum"] )
		self.assertIsNone( n["in"]["e4"].getInput() )

	def testSerialisation( self ) :

		s = Gaffer.ScriptNode()
		s["a"] = GafferTest.AddNode()
		s["n"] = GafferTest.ArrayPlugNode()

		s["n"]["in"][0].setInput( s["a"]["sum"] )
		s["n"]["in"][1].setInput( s["a"]["sum"] )
		s["n"]["in"][2].setInput( s["a"]["sum"] )
		s["n"]["in"][1].setInput( None )

		self.assertEqual( len( s["n"]["in"] ), 4 )
		self.assertTrue( s["n"]["in"]["e1"].isSame( s["n"]["in"][0] ) )
		self.assertTrue( s["n"]["in"]["e2"].isSame( s["n"]["in"][1] ) )
		self.assertTrue( s["n"]["in"]["e3"].isSame( s["n"]["in"][2] ) )
		self.assertTrue( s["n"]["in"]["e4"].isSame( s["n"]["in"][3] ) )

		self.assertEqual( s["n"]["in"]["e1"].getInput(), s["a"]["sum"] )
		self.assertIsNone( s["n"]["in"]["e2"].getInput() )
		self.assertEqual( s["n"]["in"]["e3"].getInput(), s["a"]["sum"] )
		self.assertIsNone( s["n"]["in"]["e4"].getInput() )

		s2 = Gaffer.ScriptNode()
		s2.execute( s.serialise() )

		self.assertEqual( len( s2["n"]["in"] ), 4 )
		self.assertTrue( s2["n"]["in"]["e1"].isSame( s2["n"]["in"][0] ) )
		self.assertTrue( s2["n"]["in"]["e2"].isSame( s2["n"]["in"][1] ) )
		self.assertTrue( s2["n"]["in"]["e3"].isSame( s2["n"]["in"][2] ) )
		self.assertTrue( s2["n"]["in"]["e4"].isSame( s2["n"]["in"][3] ) )

		self.assertEqual( s2["n"]["in"]["e1"].getInput(), s2["a"]["sum"] )
		self.assertIsNone( s2["n"]["in"]["e2"].getInput() )
		self.assertEqual( s2["n"]["in"]["e3"].getInput(), s2["a"]["sum"] )
		self.assertIsNone( s2["n"]["in"]["e4"].getInput() )

	def testMaximumInputs( self ) :

		a = GafferTest.AddNode()
		n = GafferTest.ArrayPlugNode()

		# connect all inputs

		for i in range( 0, 6 ) :
			n["in"][i].setInput( a["sum"] )

		self.assertEqual( len( n["in"] ), 6 )
		for i in range( 0, 6 ) :
			self.assertTrue( n["in"][i].getInput().isSame( a["sum"] ) )

		# check that removing the one before the last
		# leaves the last in place.

		n["in"][4].setInput( None )
		self.assertEqual( len( n["in"] ), 6 )
		for i in range( 0, 6 ) :
			if i != 4 :
				self.assertTrue( n["in"][i].getInput().isSame( a["sum"] ) )
			else :
				self.assertTrue( n["in"][i].getInput() is None )

	def testMakeConnectionAndUndoAndRedo( self ) :

		s = Gaffer.ScriptNode()
		s["a"] = GafferTest.AddNode()
		s["n"] = GafferTest.ArrayPlugNode()

		with Gaffer.UndoScope( s ) :
			s["n"]["in"][0].setInput( s["a"]["sum"] )

		self.assertEqual( len( s["n"]["in"] ), 2 )
		self.assertTrue( s["n"]["in"][0].isSame( s["n"]["in"]["e1"] ) )
		self.assertTrue( s["n"]["in"][1].isSame( s["n"]["in"]["e2"] ) )

		s.undo()

		self.assertEqual( len( s["n"]["in"] ), 1 )
		self.assertTrue( s["n"]["in"][0].isSame( s["n"]["in"]["e1"] ) )

		s.redo()

		self.assertEqual( len( s["n"]["in"] ), 2 )
		self.assertTrue( s["n"]["in"][0].isSame( s["n"]["in"]["e1"] ) )
		self.assertTrue( s["n"]["in"][1].isSame( s["n"]["in"]["e2"] ) )

		s.undo()

		self.assertEqual( len( s["n"]["in"] ), 1 )
		self.assertTrue( s["n"]["in"][0].isSame( s["n"]["in"]["e1"] ) )
		self.assertTrue( "in" in s["n"] )
		self.assertFalse( "in1" in s["n"] )

	def testMinimumInputs( self ) :

		a = GafferTest.AddNode()
		n = Gaffer.Node()
		n["in"] = Gaffer.ArrayPlug( "in", elementPrototype = Gaffer.IntPlug( "e1" ), minSize=3 )

		self.assertEqual( len( n["in"] ), 3 )

		# connecting to the middle input shouldn't create
		# any new inputs, because there is still one free on the end
		n["in"]["e2"].setInput( a["sum"] )
		self.assertEqual( len( n["in"] ), 3 )

		# connecting to the last input should create a new
		# one - there should always be one free input on the
		# end (until the maximum is reached).
		n["in"]["e3"].setInput( a["sum"] )

		self.assertEqual( len( n["in"] ), 4 )

		n["in"]["e3"].setInput( None )

		self.assertEqual( len( n["in"] ), 3 )

	def testDeleteAndUndoAndRedo( self ) :

		s = Gaffer.ScriptNode()
		s["a"] = GafferTest.AddNode()
		s["n"] = GafferTest.ArrayPlugNode()

		s["n"]["in"]["e1"].setInput( s["a"]["sum"] )
		s["n"]["in"]["e2"].setInput( s["a"]["sum"] )
		s["n"]["in"]["e3"].setInput( s["a"]["sum"] )

		self.assertEqual( len( s["n"]["in"] ), 4 )
		self.assertTrue( s["n"]["in"]["e1"].getInput().isSame( s["a"]["sum"] ) )
		self.assertTrue( s["n"]["in"]["e2"].getInput().isSame( s["a"]["sum"] ) )
		self.assertTrue( s["n"]["in"]["e3"].getInput().isSame( s["a"]["sum"] ) )

		with Gaffer.UndoScope( s ) :
			s.deleteNodes( s, Gaffer.StandardSet( [ s["n"] ] ) )

		self.assertFalse( "n" in s )

		s.undo()

		self.assertEqual( len( s["n"]["in"] ), 4 )
		self.assertTrue( s["n"]["in"]["e1"].getInput().isSame( s["a"]["sum"] ) )
		self.assertTrue( s["n"]["in"]["e2"].getInput().isSame( s["a"]["sum"] ) )
		self.assertTrue( s["n"]["in"]["e3"].getInput().isSame( s["a"]["sum"] ) )

		s.redo()

		self.assertFalse( "n" in s )

		s.undo()

		self.assertEqual( len( s["n"]["in"] ), 4 )
		self.assertTrue( s["n"]["in"]["e1"].getInput().isSame( s["a"]["sum"] ) )
		self.assertTrue( s["n"]["in"]["e2"].getInput().isSame( s["a"]["sum"] ) )
		self.assertTrue( s["n"]["in"]["e3"].getInput().isSame( s["a"]["sum"] ) )

	def testDeleteInputNodeAndUndoAndRedo( self ) :

		s = Gaffer.ScriptNode()
		s["a"] = GafferTest.AddNode()
		s["n"] = GafferTest.ArrayPlugNode()

		s["n"]["in"][0].setInput( s["a"]["sum"] )
		s["n"]["in"][1].setInput( s["a"]["sum"] )
		s["n"]["in"][2].setInput( s["a"]["sum"] )

		n = s["n"]

		self.assertEqual( len( s["n"]["in"] ), 4 )
		self.assertTrue( s["n"]["in"][0].getInput().isSame( s["a"]["sum"] ) )
		self.assertTrue( s["n"]["in"][1].getInput().isSame( s["a"]["sum"] ) )
		self.assertTrue( s["n"]["in"][2].getInput().isSame( s["a"]["sum"] ) )

		with Gaffer.UndoScope( s ) :
			s.deleteNodes( s, Gaffer.StandardSet( [ s["a"] ] ) )

		self.assertFalse( "a" in s )

		s.undo()

		self.assertEqual( len( s["n"]["in"] ), 4 )
		self.assertTrue( s["n"]["in"][0].getInput().isSame( s["a"]["sum"] ) )
		self.assertTrue( s["n"]["in"][1].getInput().isSame( s["a"]["sum"] ) )
		self.assertTrue( s["n"]["in"][2].getInput().isSame( s["a"]["sum"] ) )

		s.redo()

		self.assertFalse( "a" in s )

		s.undo()

		self.assertEqual( len( s["n"]["in"] ), 4 )
		self.assertTrue( s["n"]["in"][0].getInput().isSame( s["a"]["sum"] ) )
		self.assertTrue( s["n"]["in"][1].getInput().isSame( s["a"]["sum"] ) )
		self.assertTrue( s["n"]["in"][2].getInput().isSame( s["a"]["sum"] ) )

	def testFixedLengthDynamic( self ) :

		s = Gaffer.ScriptNode()

		s["a"] = GafferTest.AddNode()
		s["n"] = Gaffer.Node()
		s["n"]["a"] = Gaffer.ArrayPlug( "a", elementPrototype = Gaffer.IntPlug(), minSize = 4, maxSize = 4, flags = Gaffer.Plug.Flags.Default | Gaffer.Plug.Flags.Dynamic )
		s["n"]["a"][1].setInput( s["a"]["sum"] )
		s["n"]["a"][2].setInput( s["a"]["sum"] )

		self.assertEqual( s["n"]["a"].minSize(), 4 )
		self.assertEqual( s["n"]["a"].maxSize(), 4 )
		self.assertEqual( len( s["n"]["a"] ), 4 )
		self.assertTrue( s["n"]["a"][0].getInput() is None )
		self.assertTrue( s["n"]["a"][1].getInput().isSame( s["a"]["sum"] ) )
		self.assertTrue( s["n"]["a"][1].getInput().isSame( s["a"]["sum"] ) )
		self.assertTrue( s["n"]["a"][3].getInput() is None )

		s2 = Gaffer.ScriptNode()
		s2.execute( s.serialise() )

		self.assertEqual( s2["n"]["a"].minSize(), 4 )
		self.assertEqual( s2["n"]["a"].maxSize(), 4 )
		self.assertEqual( len( s2["n"]["a"] ), 4 )
		self.assertTrue( s2["n"]["a"][0].getInput() is None )
		self.assertTrue( s2["n"]["a"][1].getInput().isSame( s2["a"]["sum"] ) )
		self.assertTrue( s2["n"]["a"][1].getInput().isSame( s2["a"]["sum"] ) )
		self.assertTrue( s2["n"]["a"][3].getInput() is None )

	def testPythonElement( self ) :

		class PythonElement( Gaffer.Plug ) :

			def __init__( self, name = "PythonElement", direction = Gaffer.Plug.Direction.In, flags = Gaffer.Plug.Flags.Default ) :

				Gaffer.Plug.__init__( self, name, direction, flags )

			def createCounterpart(  self, name, direction ) :

				return PythonElement( name, direction, self.getFlags() )

		n = Gaffer.Node()
		n["a"] = Gaffer.ArrayPlug( elementPrototype = PythonElement() )

		self.assertEqual( len( n["a"] ), 1 )
		self.assertTrue( isinstance( n["a"][0], PythonElement ) )

		p = PythonElement()
		n["a"][0].setInput( p )

		self.assertEqual( len( n["a"] ), 2 )
		self.assertTrue( isinstance( n["a"][1], PythonElement ) )

	def testTopLevelConnection( self ) :

		n = Gaffer.Node()

		n["a"] = Gaffer.ArrayPlug( elementPrototype = Gaffer.IntPlug() )
		n["b"] = Gaffer.ArrayPlug( elementPrototype = Gaffer.IntPlug() )
		n["b"].setInput( n["a"] )

		def assertInput( plug, input ) :

			self.assertEqual( len( plug ), len( input ) )
			for i in range( 0, len( plug ) ) :
				self.assertTrue( plug[i].getInput().isSame( input[i] ) )

		assertInput( n["b"], n["a"] )

		a = GafferTest.AddNode()

		n["a"][0].setInput( a["sum"] )
		self.assertEqual( len( n["a"] ), 2 )
		assertInput( n["b"], n["a"] )

		n["a"][1].setInput( a["sum"] )
		self.assertEqual( len( n["a"] ), 3 )
		assertInput( n["b"], n["a"] )

		n["a"][0].setInput( None )
		self.assertEqual( len( n["a"] ), 3 )
		assertInput( n["b"], n["a"] )

	def testArrayPlugCopiesColors( self ) :

		n = Gaffer.Node()

		n2 = Gaffer.Node()

		n2.addChild(Gaffer.IntPlug("test"))

		connectionColor = imath.Color3f( 0.1 , 0.2 , 0.3 )
		noodleColor = imath.Color3f( 0.4, 0.5 , 0.6 )

		element = Gaffer.IntPlug()
		Gaffer.Metadata.registerValue( element, "connectionGadget:color", connectionColor )
		Gaffer.Metadata.registerValue( element, "nodule:color", noodleColor )

		n["a"] = Gaffer.ArrayPlug( elementPrototype = element )
		n["a"][0].setInput(n2["test"])

		self.assertEqual( Gaffer.Metadata.value( n["a"][1], "connectionGadget:color" ), connectionColor )
		self.assertEqual( Gaffer.Metadata.value( n["a"][1], "nodule:color" ), noodleColor )

	def testOnlyOneChildType( self ) :

		p = Gaffer.ArrayPlug( elementPrototype = Gaffer.IntPlug() )
		self.assertTrue( p.acceptsChild( Gaffer.IntPlug() ) )
		self.assertFalse( p.acceptsChild( Gaffer.FloatPlug() ) )

	def testDenyInputFromNonArrayPlugs( self ) :

		a = Gaffer.ArrayPlug( elementPrototype = Gaffer.IntPlug() )
		p = Gaffer.V2iPlug()
		self.assertFalse( a.acceptsInput( p ) )

	def testPartialConnections( self ) :

		n = Gaffer.Node()
		n["p"] = Gaffer.ArrayPlug( elementPrototype = Gaffer.V3fPlug( "e" ) )
		self.assertEqual( len( n["p"] ), 1 )

		p = Gaffer.FloatPlug()
		n["p"][0]["x"].setInput( p )
		self.assertEqual( len( n["p"] ), 2 )

		n["p"][0]["y"].setInput( p )
		self.assertEqual( len( n["p"] ), 2 )

		n["p"][1]["y"].setInput( p )
		self.assertEqual( len( n["p"] ), 3 )

		n["p"][2]["z"].setInput( p )
		self.assertEqual( len( n["p"] ), 4 )

		n["p"][1]["y"].setInput( None )
		self.assertEqual( len( n["p"] ), 4 )

		n["p"][2]["z"].setInput( None )
		self.assertEqual( len( n["p"] ), 2 )

	def testResizeWhenInputsChange( self ) :

		s = Gaffer.ScriptNode()

		s["a"] = GafferTest.AddNode()
		s["n"] = Gaffer.Node()
		s["n"]["user"]["p"] = Gaffer.ArrayPlug( elementPrototype = Gaffer.IntPlug(), flags = Gaffer.Plug.Flags.Default | Gaffer.Plug.Flags.Dynamic, resizeWhenInputsChange = False )
		self.assertEqual( s["n"]["user"]["p"].resizeWhenInputsChange(), False )

		self.assertEqual( len( s["n"]["user"]["p"] ), 1 )
		s["n"]["user"]["p"][0].setInput( s["a"]["sum"] )
		self.assertEqual( len( s["n"]["user"]["p"] ), 1 )
		s["n"]["user"]["p"][0].setInput( None )
		self.assertEqual( len( s["n"]["user"]["p"] ), 1 )

		p = s["n"]["user"]["p"].createCounterpart( "p", Gaffer.Plug.Direction.In )
		self.assertEqual( p.resizeWhenInputsChange(), False )

	def testNext( self ) :

		a = GafferTest.AddNode()

		n = Gaffer.Node()
		n["a1"] = Gaffer.ArrayPlug( elementPrototype = Gaffer.IntPlug() )
		n["a2"] = Gaffer.ArrayPlug( elementPrototype = Gaffer.IntPlug(), maxSize = 3, resizeWhenInputsChange = False )

		self.assertEqual( len( n["a1"] ), 1 )
		self.assertEqual( len( n["a2"] ), 1 )
		self.assertEqual( n["a1"].next(), n["a1"][0] )
		self.assertEqual( n["a2"].next(), n["a2"][0] )

		n["a1"][0].setInput( a["sum"] )
		n["a2"][0].setInput( a["sum"] )

		self.assertEqual( len( n["a1"] ), 2 )
		self.assertEqual( len( n["a2"] ), 1 )
		self.assertEqual( n["a1"].next(), n["a1"][1] )
		self.assertEqual( n["a2"].next(), n["a2"][1] )
		self.assertEqual( len( n["a2"] ), 2 )

		self.assertEqual( n["a1"].next(), n["a1"][1] )
		self.assertEqual( n["a2"].next(), n["a2"][1] )

		n["a2"].next().setInput( a["sum"] )
		n["a2"].next().setInput( a["sum"] )
		self.assertEqual( len( n["a2"] ), 3 )

		self.assertEqual( n["a2"].next(), None )

	def testNextWithZeroLengthArray( self ) :

		plug = Gaffer.ArrayPlug( elementPrototype = Gaffer.IntPlug(), minSize = 0 )
		element = plug.next()
		self.assertIsInstance( element, Gaffer.IntPlug )
		self.assertEqual( len( plug ), 1 )
		self.assertTrue( element.parent().isSame( plug ) )

	def testResize( self ) :

		p = Gaffer.ArrayPlug( elementPrototype = Gaffer.IntPlug(), minSize = 1, maxSize = 3, resizeWhenInputsChange = False )
		self.assertEqual( len( p ), p.minSize() )

		p.resize( 2 )
		self.assertEqual( len( p ), 2 )
		self.assertIsInstance( p[1], Gaffer.IntPlug )

		p.resize( 3 )
		self.assertEqual( len( p ), 3 )
		self.assertIsInstance( p[2], Gaffer.IntPlug )

		with self.assertRaises( RuntimeError ) :
			p.resize( p.minSize() - 1 )

		with self.assertRaises( RuntimeError ) :
			p.resize( p.maxSize() + 1 )

	def testRemoveInputDuringResize( self ) :

		node = Gaffer.Node()
		node["user"]["p"] = Gaffer.IntPlug()
<<<<<<< HEAD
		node["user"]["array"] = Gaffer.ArrayPlug( elementPrototype = Gaffer.IntPlug(), resizeWhenInputsChange = True )
=======
		node["user"]["array"] = Gaffer.ArrayPlug( element = Gaffer.IntPlug(), resizeWhenInputsChange = True )
>>>>>>> 327c881f
		node["user"]["array"].resize( 4 )
		node["user"]["array"][2].setInput( node["user"]["p"] )

		node["user"]["array"].resize( 1 )
		self.assertEqual( len( node["user"]["array"] ), 1 )

	def testResizeOutputPlug( self ) :

		array = Gaffer.ArrayPlug( element = Gaffer.IntPlug( direction = Gaffer.Plug.Direction.Out ), direction = Gaffer.Plug.Direction.Out )
		array.resize( 2 )

	def testSerialisationUsesIndices( self ) :

		s = Gaffer.ScriptNode()

		s["a"] = GafferTest.AddNode()
		s["n"] = GafferTest.ArrayPlugNode()
		s["n"]["in"][0].setInput( s["a"]["sum"] )
		s["n"]["in"][1].setInput( s["a"]["sum"] )

		ss = s.serialise()
		self.assertNotIn( "[\"" + s["n"]["in"][0].getName() + "\"]", ss )
		self.assertNotIn( "[\"" + s["n"]["in"][1].getName() + "\"]", ss )
		self.assertIn( "[0].setInput", ss )
		self.assertIn( "[1].setInput", ss )

		s2 = Gaffer.ScriptNode()
		s2.execute( ss )

		self.assertEqual( s2["n"]["in"][0].getInput(), s2["a"]["sum"] )
		self.assertEqual( s2["n"]["in"][1].getInput(), s2["a"]["sum"] )

<<<<<<< HEAD
	def testCreateCounterpart( self ) :

		p1 = Gaffer.ArrayPlug( "p1", elementPrototype = Gaffer.IntPlug(), minSize = 2, maxSize = 4, resizeWhenInputsChange = False )
		p1.resize( 3 )

		p2 = p1.createCounterpart( "p2", Gaffer.Plug.Direction.In )
		self.assertEqual( len( p2 ), len( p1 ) )
		self.assertTrue( p1.elementPrototype( _copy = False ).isSame( p2.elementPrototype( _copy = False ) ) )

	def testZeroLength( self ) :

		s = Gaffer.ScriptNode()

		s["n"] = Gaffer.Node()
		s["n"]["user"]["p"] = Gaffer.ArrayPlug(
			elementPrototype = Gaffer.IntPlug( "e0" ), minSize = 0,
			flags = Gaffer.Plug.Flags.Default | Gaffer.Plug.Flags.Dynamic
		)

		self.assertEqual( len( s["n"]["user"]["p"] ), 0 )

		s["n"]["user"]["p"].resize( 2 )
		self.assertEqual( len( s["n"]["user"]["p"] ), 2 )
		for element in s["n"]["user"]["p"] :
			self.assertIsInstance( element, Gaffer.IntPlug )

		s["n"]["user"]["p"].resize( 0 )
		self.assertEqual( len( s["n"]["user"]["p"] ), 0 )

		s["n"]["user"]["p"].resize( 10 )
		self.assertEqual( len( s["n"]["user"]["p"] ), 10 )
		for element in s["n"]["user"]["p"] :
			self.assertIsInstance( element, Gaffer.IntPlug )

	def testZeroLengthSerialisation( self ) :

		s = Gaffer.ScriptNode()

		s["n"] = Gaffer.Node()
		s["n"]["user"]["p"] = Gaffer.ArrayPlug(
			elementPrototype = Gaffer.IntPlug( "e0" ), minSize = 0,
			flags = Gaffer.Plug.Flags.Default | Gaffer.Plug.Flags.Dynamic
		)

		self.assertEqual( len( s["n"]["user"]["p"] ), 0 )

		s2 = Gaffer.ScriptNode()
		s2.execute( s.serialise() )

		self.assertEqual( len( s2["n"]["user"]["p"] ), 0 )

		s2["n"]["user"]["p"].resize( 2 )
		self.assertEqual( len( s2["n"]["user"]["p"] ), 2 )
		for element in s2["n"]["user"]["p"] :
			self.assertIsInstance( element, Gaffer.IntPlug )

	def testLoadFromVersion1_4( self ) :

		s = Gaffer.ScriptNode()
		s["fileName"].setValue(
			pathlib.Path( __file__ ).parent / "scripts" / "arrayPlug-1.4.10.0.gfr"
		)
		s.load()

		self.assertEqual( len( s["n"]["user"]["p"] ), 4 )
		for element in s["n"]["user"]["p"] :
			self.assertIsInstance( element, Gaffer.IntPlug )

		self.assertEqual( s["n"]["user"]["p"][0].getValue(), 0 )
		self.assertEqual( s["n"]["user"]["p"][1].getValue(), 1 )
		self.assertTrue( s["n"]["user"]["p"][2].getInput().isSame( s["a"]["sum"] ) )
		self.assertEqual( s["n"]["user"]["p"][3].getValue(), 3 )
		self.assertIsInstance( s["n"]["user"]["p"].elementPrototype(), Gaffer.IntPlug )

		s["n"]["user"]["p"].resize( 1 )
		self.assertEqual( len( s["n"]["user"]["p"] ), 1 )
		self.assertIsInstance( s["n"]["user"]["p"][0], Gaffer.IntPlug )

		s["n"]["user"]["p"].resize( 2 )
		self.assertEqual( len( s["n"]["user"]["p"] ), 2 )
		for element in s["n"]["user"]["p"] :
			self.assertIsInstance( element, Gaffer.IntPlug )
=======
	def testResizeWithoutExistingChildren( self ) :

		p = Gaffer.ArrayPlug( name = "p" )
		with self.assertRaisesRegex( RuntimeError, "Can't resize ArrayPlug `p` as it has no children" ) :
			p.resize( 1 )
>>>>>>> 327c881f

if __name__ == "__main__":
	unittest.main()<|MERGE_RESOLUTION|>--- conflicted
+++ resolved
@@ -506,11 +506,7 @@
 
 		node = Gaffer.Node()
 		node["user"]["p"] = Gaffer.IntPlug()
-<<<<<<< HEAD
 		node["user"]["array"] = Gaffer.ArrayPlug( elementPrototype = Gaffer.IntPlug(), resizeWhenInputsChange = True )
-=======
-		node["user"]["array"] = Gaffer.ArrayPlug( element = Gaffer.IntPlug(), resizeWhenInputsChange = True )
->>>>>>> 327c881f
 		node["user"]["array"].resize( 4 )
 		node["user"]["array"][2].setInput( node["user"]["p"] )
 
@@ -543,7 +539,6 @@
 		self.assertEqual( s2["n"]["in"][0].getInput(), s2["a"]["sum"] )
 		self.assertEqual( s2["n"]["in"][1].getInput(), s2["a"]["sum"] )
 
-<<<<<<< HEAD
 	def testCreateCounterpart( self ) :
 
 		p1 = Gaffer.ArrayPlug( "p1", elementPrototype = Gaffer.IntPlug(), minSize = 2, maxSize = 4, resizeWhenInputsChange = False )
@@ -626,13 +621,12 @@
 		self.assertEqual( len( s["n"]["user"]["p"] ), 2 )
 		for element in s["n"]["user"]["p"] :
 			self.assertIsInstance( element, Gaffer.IntPlug )
-=======
-	def testResizeWithoutExistingChildren( self ) :
+
+	def testResizeWithoutElementPrototype( self ) :
 
 		p = Gaffer.ArrayPlug( name = "p" )
-		with self.assertRaisesRegex( RuntimeError, "Can't resize ArrayPlug `p` as it has no children" ) :
+		with self.assertRaisesRegex( RuntimeError, "ArrayPlug `p` was constructed without the required `elementPrototype`" ) :
 			p.resize( 1 )
->>>>>>> 327c881f
 
 if __name__ == "__main__":
 	unittest.main()