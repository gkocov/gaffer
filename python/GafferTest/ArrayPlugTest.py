##########################################################################
#
#  Copyright (c) 2013, Image Engine Design Inc. All rights reserved.
#
#  Redistribution and use in source and binary forms, with or without
#  modification, are permitted provided that the following conditions are
#  met:
#
#      * Redistributions of source code must retain the above
#        copyright notice, this list of conditions and the following
#        disclaimer.
#
#      * Redistributions in binary form must reproduce the above
#        copyright notice, this list of conditions and the following
#        disclaimer in the documentation and/or other materials provided with
#        the distribution.
#
#      * Neither the name of John Haddon nor the names of
#        any other contributors to this software may be used to endorse or
#        promote products derived from this software without specific prior
#        written permission.
#
#  THIS SOFTWARE IS PROVIDED BY THE COPYRIGHT HOLDERS AND CONTRIBUTORS "AS
#  IS" AND ANY EXPRESS OR IMPLIED WARRANTIES, INCLUDING, BUT NOT LIMITED TO,
#  THE IMPLIED WARRANTIES OF MERCHANTABILITY AND FITNESS FOR A PARTICULAR
#  PURPOSE ARE DISCLAIMED. IN NO EVENT SHALL THE COPYRIGHT OWNER OR
#  CONTRIBUTORS BE LIABLE FOR ANY DIRECT, INDIRECT, INCIDENTAL, SPECIAL,
#  EXEMPLARY, OR CONSEQUENTIAL DAMAGES (INCLUDING, BUT NOT LIMITED TO,
#  PROCUREMENT OF SUBSTITUTE GOODS OR SERVICES; LOSS OF USE, DATA, OR
#  PROFITS; OR BUSINESS INTERRUPTION) HOWEVER CAUSED AND ON ANY THEORY OF
#  LIABILITY, WHETHER IN CONTRACT, STRICT LIABILITY, OR TORT (INCLUDING
#  NEGLIGENCE OR OTHERWISE) ARISING IN ANY WAY OUT OF THE USE OF THIS
#  SOFTWARE, EVEN IF ADVISED OF THE POSSIBILITY OF SUCH DAMAGE.
#
##########################################################################

import unittest
import gc
import imath

import IECore

import Gaffer
import GafferTest

class ArrayPlugTest( GafferTest.TestCase ) :

	def test( self ) :

		a = GafferTest.AddNode()
		n = GafferTest.ArrayPlugNode()

		self.assertTrue( "e1" in n["in"] )
		self.assertTrue( "e2" not in n["in"] )
		self.assertEqual( len( n["in"] ), 1 )
		self.assertTrue( n["in"]["e1"].isSame( n["in"][0] ) )

		n["in"][0].setInput( a["sum"] )

		self.assertEqual( len( n["in"] ), 2 )
		self.assertTrue( "e1" in n["in"] )
		self.assertTrue( "e2" in n["in"] )

		n["in"][0].setInput( None )
		self.assertTrue( "e1" in n["in"] )
		self.assertTrue( "e2" not in n["in"] )
		self.assertEqual( len( n["in"] ), 1 )

	def testConnectionGaps( self ) :

		a = GafferTest.AddNode()
		n = GafferTest.ArrayPlugNode()

		n["in"][0].setInput( a["sum"] )
		n["in"][1].setInput( a["sum"] )
		n["in"][2].setInput( a["sum"] )

		self.assertEqual( len( n["in"] ), 4 )

		self.assertEqual( n["in"]["e1"].getInput(), a["sum"] )
		self.assertEqual( n["in"]["e2"].getInput(), a["sum"] )
		self.assertEqual( n["in"]["e3"].getInput(), a["sum"] )
		self.assertIsNone( n["in"]["e4"].getInput() )

		n["in"][1].setInput( None )

		self.assertEqual( len( n["in"] ), 4 )

		self.assertEqual( n["in"]["e1"].getInput(), a["sum"] )
		self.assertIsNone( n["in"]["e2"].getInput() )
		self.assertEqual( n["in"]["e3"].getInput(), a["sum"] )
		self.assertIsNone( n["in"]["e4"].getInput() )

	def testSerialisation( self ) :

		s = Gaffer.ScriptNode()
		s["a"] = GafferTest.AddNode()
		s["n"] = GafferTest.ArrayPlugNode()

		s["n"]["in"][0].setInput( s["a"]["sum"] )
		s["n"]["in"][1].setInput( s["a"]["sum"] )
		s["n"]["in"][2].setInput( s["a"]["sum"] )
		s["n"]["in"][1].setInput( None )

		self.assertEqual( len( s["n"]["in"] ), 4 )
		self.assertTrue( s["n"]["in"]["e1"].isSame( s["n"]["in"][0] ) )
		self.assertTrue( s["n"]["in"]["e2"].isSame( s["n"]["in"][1] ) )
		self.assertTrue( s["n"]["in"]["e3"].isSame( s["n"]["in"][2] ) )
		self.assertTrue( s["n"]["in"]["e4"].isSame( s["n"]["in"][3] ) )

		self.assertEqual( s["n"]["in"]["e1"].getInput(), s["a"]["sum"] )
		self.assertIsNone( s["n"]["in"]["e2"].getInput() )
		self.assertEqual( s["n"]["in"]["e3"].getInput(), s["a"]["sum"] )
		self.assertIsNone( s["n"]["in"]["e4"].getInput() )

		s2 = Gaffer.ScriptNode()
		s2.execute( s.serialise() )

		self.assertEqual( len( s2["n"]["in"] ), 4 )
		self.assertTrue( s2["n"]["in"]["e1"].isSame( s2["n"]["in"][0] ) )
		self.assertTrue( s2["n"]["in"]["e2"].isSame( s2["n"]["in"][1] ) )
		self.assertTrue( s2["n"]["in"]["e3"].isSame( s2["n"]["in"][2] ) )
		self.assertTrue( s2["n"]["in"]["e4"].isSame( s2["n"]["in"][3] ) )

		self.assertEqual( s2["n"]["in"]["e1"].getInput(), s2["a"]["sum"] )
		self.assertIsNone( s2["n"]["in"]["e2"].getInput() )
		self.assertEqual( s2["n"]["in"]["e3"].getInput(), s2["a"]["sum"] )
		self.assertIsNone( s2["n"]["in"]["e4"].getInput() )

	def testMaximumInputs( self ) :

		a = GafferTest.AddNode()
		n = GafferTest.ArrayPlugNode()

		# connect all inputs

		for i in range( 0, 6 ) :
			n["in"][i].setInput( a["sum"] )

		self.assertEqual( len( n["in"] ), 6 )
		for i in range( 0, 6 ) :
			self.assertTrue( n["in"][i].getInput().isSame( a["sum"] ) )

		# check that removing the one before the last
		# leaves the last in place.

		n["in"][4].setInput( None )
		self.assertEqual( len( n["in"] ), 6 )
		for i in range( 0, 6 ) :
			if i != 4 :
				self.assertTrue( n["in"][i].getInput().isSame( a["sum"] ) )
			else :
				self.assertTrue( n["in"][i].getInput() is None )

	def testMakeConnectionAndUndoAndRedo( self ) :

		s = Gaffer.ScriptNode()
		s["a"] = GafferTest.AddNode()
		s["n"] = GafferTest.ArrayPlugNode()

		with Gaffer.UndoScope( s ) :
			s["n"]["in"][0].setInput( s["a"]["sum"] )

		self.assertEqual( len( s["n"]["in"] ), 2 )
		self.assertTrue( s["n"]["in"][0].isSame( s["n"]["in"]["e1"] ) )
		self.assertTrue( s["n"]["in"][1].isSame( s["n"]["in"]["e2"] ) )

		s.undo()

		self.assertEqual( len( s["n"]["in"] ), 1 )
		self.assertTrue( s["n"]["in"][0].isSame( s["n"]["in"]["e1"] ) )

		s.redo()

		self.assertEqual( len( s["n"]["in"] ), 2 )
		self.assertTrue( s["n"]["in"][0].isSame( s["n"]["in"]["e1"] ) )
		self.assertTrue( s["n"]["in"][1].isSame( s["n"]["in"]["e2"] ) )

		s.undo()

		self.assertEqual( len( s["n"]["in"] ), 1 )
		self.assertTrue( s["n"]["in"][0].isSame( s["n"]["in"]["e1"] ) )
		self.assertTrue( "in" in s["n"] )
		self.assertFalse( "in1" in s["n"] )

	def testMinimumInputs( self ) :

		a = GafferTest.AddNode()
		n = Gaffer.Node()
		n["in"] = Gaffer.ArrayPlug( "in", element = Gaffer.IntPlug( "e1" ), minSize=3 )

		self.assertEqual( len( n["in"] ), 3 )

		# connecting to the middle input shouldn't create
		# any new inputs, because there is still one free on the end
		n["in"]["e2"].setInput( a["sum"] )
		self.assertEqual( len( n["in"] ), 3 )

		# connecting to the last input should create a new
		# one - there should always be one free input on the
		# end (until the maximum is reached).
		n["in"]["e3"].setInput( a["sum"] )

		self.assertEqual( len( n["in"] ), 4 )

		n["in"]["e3"].setInput( None )

		self.assertEqual( len( n["in"] ), 3 )

	def testDeleteAndUndoAndRedo( self ) :

		s = Gaffer.ScriptNode()
		s["a"] = GafferTest.AddNode()
		s["n"] = GafferTest.ArrayPlugNode()

		s["n"]["in"]["e1"].setInput( s["a"]["sum"] )
		s["n"]["in"]["e2"].setInput( s["a"]["sum"] )
		s["n"]["in"]["e3"].setInput( s["a"]["sum"] )

		self.assertEqual( len( s["n"]["in"] ), 4 )
		self.assertTrue( s["n"]["in"]["e1"].getInput().isSame( s["a"]["sum"] ) )
		self.assertTrue( s["n"]["in"]["e2"].getInput().isSame( s["a"]["sum"] ) )
		self.assertTrue( s["n"]["in"]["e3"].getInput().isSame( s["a"]["sum"] ) )

		with Gaffer.UndoScope( s ) :
			s.deleteNodes( s, Gaffer.StandardSet( [ s["n"] ] ) )

		self.assertFalse( "n" in s )

		s.undo()

		self.assertEqual( len( s["n"]["in"] ), 4 )
		self.assertTrue( s["n"]["in"]["e1"].getInput().isSame( s["a"]["sum"] ) )
		self.assertTrue( s["n"]["in"]["e2"].getInput().isSame( s["a"]["sum"] ) )
		self.assertTrue( s["n"]["in"]["e3"].getInput().isSame( s["a"]["sum"] ) )

		s.redo()

		self.assertFalse( "n" in s )

		s.undo()

		self.assertEqual( len( s["n"]["in"] ), 4 )
		self.assertTrue( s["n"]["in"]["e1"].getInput().isSame( s["a"]["sum"] ) )
		self.assertTrue( s["n"]["in"]["e2"].getInput().isSame( s["a"]["sum"] ) )
		self.assertTrue( s["n"]["in"]["e3"].getInput().isSame( s["a"]["sum"] ) )

	def testDeleteInputNodeAndUndoAndRedo( self ) :

		s = Gaffer.ScriptNode()
		s["a"] = GafferTest.AddNode()
		s["n"] = GafferTest.ArrayPlugNode()

		s["n"]["in"][0].setInput( s["a"]["sum"] )
		s["n"]["in"][1].setInput( s["a"]["sum"] )
		s["n"]["in"][2].setInput( s["a"]["sum"] )

		n = s["n"]

		self.assertEqual( len( s["n"]["in"] ), 4 )
		self.assertTrue( s["n"]["in"][0].getInput().isSame( s["a"]["sum"] ) )
		self.assertTrue( s["n"]["in"][1].getInput().isSame( s["a"]["sum"] ) )
		self.assertTrue( s["n"]["in"][2].getInput().isSame( s["a"]["sum"] ) )

		with Gaffer.UndoScope( s ) :
			s.deleteNodes( s, Gaffer.StandardSet( [ s["a"] ] ) )

		self.assertFalse( "a" in s )

		s.undo()

		self.assertEqual( len( s["n"]["in"] ), 4 )
		self.assertTrue( s["n"]["in"][0].getInput().isSame( s["a"]["sum"] ) )
		self.assertTrue( s["n"]["in"][1].getInput().isSame( s["a"]["sum"] ) )
		self.assertTrue( s["n"]["in"][2].getInput().isSame( s["a"]["sum"] ) )

		s.redo()

		self.assertFalse( "a" in s )

		s.undo()

		self.assertEqual( len( s["n"]["in"] ), 4 )
		self.assertTrue( s["n"]["in"][0].getInput().isSame( s["a"]["sum"] ) )
		self.assertTrue( s["n"]["in"][1].getInput().isSame( s["a"]["sum"] ) )
		self.assertTrue( s["n"]["in"][2].getInput().isSame( s["a"]["sum"] ) )

	def testFixedLengthDynamic( self ) :

		s = Gaffer.ScriptNode()

		s["a"] = GafferTest.AddNode()
		s["n"] = Gaffer.Node()
		s["n"]["a"] = Gaffer.ArrayPlug( "a", element = Gaffer.IntPlug(), minSize = 4, maxSize = 4, flags = Gaffer.Plug.Flags.Default | Gaffer.Plug.Flags.Dynamic )
		s["n"]["a"][1].setInput( s["a"]["sum"] )
		s["n"]["a"][2].setInput( s["a"]["sum"] )

		self.assertEqual( s["n"]["a"].minSize(), 4 )
		self.assertEqual( s["n"]["a"].maxSize(), 4 )
		self.assertEqual( len( s["n"]["a"] ), 4 )
		self.assertTrue( s["n"]["a"][0].getInput() is None )
		self.assertTrue( s["n"]["a"][1].getInput().isSame( s["a"]["sum"] ) )
		self.assertTrue( s["n"]["a"][1].getInput().isSame( s["a"]["sum"] ) )
		self.assertTrue( s["n"]["a"][3].getInput() is None )

		s2 = Gaffer.ScriptNode()
		s2.execute( s.serialise() )

		self.assertEqual( s2["n"]["a"].minSize(), 4 )
		self.assertEqual( s2["n"]["a"].maxSize(), 4 )
		self.assertEqual( len( s2["n"]["a"] ), 4 )
		self.assertTrue( s2["n"]["a"][0].getInput() is None )
		self.assertTrue( s2["n"]["a"][1].getInput().isSame( s2["a"]["sum"] ) )
		self.assertTrue( s2["n"]["a"][1].getInput().isSame( s2["a"]["sum"] ) )
		self.assertTrue( s2["n"]["a"][3].getInput() is None )

	def testPythonElement( self ) :

		class PythonElement( Gaffer.Plug ) :

			def __init__( self, name = "PythonElement", direction = Gaffer.Plug.Direction.In, flags = Gaffer.Plug.Flags.Default ) :

				Gaffer.Plug.__init__( self, name, direction, flags )

			def createCounterpart(  self, name, direction ) :

				return PythonElement( name, direction, self.getFlags() )

		n = Gaffer.Node()
		n["a"] = Gaffer.ArrayPlug( element = PythonElement() )

		self.assertEqual( len( n["a"] ), 1 )
		self.assertTrue( isinstance( n["a"][0], PythonElement ) )

		p = PythonElement()
		n["a"][0].setInput( p )

		self.assertEqual( len( n["a"] ), 2 )
		self.assertTrue( isinstance( n["a"][1], PythonElement ) )

	def testTopLevelConnection( self ) :

		n = Gaffer.Node()

		n["a"] = Gaffer.ArrayPlug( element = Gaffer.IntPlug() )
		n["b"] = Gaffer.ArrayPlug( element = Gaffer.IntPlug() )
		n["b"].setInput( n["a"] )

		def assertInput( plug, input ) :

			self.assertEqual( len( plug ), len( input ) )
			for i in range( 0, len( plug ) ) :
				self.assertTrue( plug[i].getInput().isSame( input[i] ) )

		assertInput( n["b"], n["a"] )

		a = GafferTest.AddNode()

		n["a"][0].setInput( a["sum"] )
		self.assertEqual( len( n["a"] ), 2 )
		assertInput( n["b"], n["a"] )

		n["a"][1].setInput( a["sum"] )
		self.assertEqual( len( n["a"] ), 3 )
		assertInput( n["b"], n["a"] )

		n["a"][0].setInput( None )
		self.assertEqual( len( n["a"] ), 3 )
		assertInput( n["b"], n["a"] )

	def testArrayPlugCopiesColors( self ) :

		n = Gaffer.Node()

		n2 = Gaffer.Node()

		n2.addChild(Gaffer.IntPlug("test"))

		connectionColor = imath.Color3f( 0.1 , 0.2 , 0.3 )
		noodleColor = imath.Color3f( 0.4, 0.5 , 0.6 )

		element = Gaffer.IntPlug()
		Gaffer.Metadata.registerValue( element, "connectionGadget:color", connectionColor )
		Gaffer.Metadata.registerValue( element, "nodule:color", noodleColor )

		n["a"] = Gaffer.ArrayPlug( element = element )
		n["a"][0].setInput(n2["test"])

		self.assertEqual( Gaffer.Metadata.value( n["a"][1], "connectionGadget:color" ), connectionColor )
		self.assertEqual( Gaffer.Metadata.value( n["a"][1], "nodule:color" ), noodleColor )

	def testOnlyOneChildType( self ) :

		p = Gaffer.ArrayPlug( element = Gaffer.IntPlug() )
		self.assertTrue( p.acceptsChild( Gaffer.IntPlug() ) )
		self.assertFalse( p.acceptsChild( Gaffer.FloatPlug() ) )

	def testDenyInputFromNonArrayPlugs( self ) :

		a = Gaffer.ArrayPlug( element = Gaffer.IntPlug() )
		p = Gaffer.V2iPlug()
		self.assertFalse( a.acceptsInput( p ) )

	def testPartialConnections( self ) :

		n = Gaffer.Node()
		n["p"] = Gaffer.ArrayPlug( element = Gaffer.V3fPlug( "e" ) )
		self.assertEqual( len( n["p"] ), 1 )

		p = Gaffer.FloatPlug()
		n["p"][0]["x"].setInput( p )
		self.assertEqual( len( n["p"] ), 2 )

		n["p"][0]["y"].setInput( p )
		self.assertEqual( len( n["p"] ), 2 )

		n["p"][1]["y"].setInput( p )
		self.assertEqual( len( n["p"] ), 3 )

		n["p"][2]["z"].setInput( p )
		self.assertEqual( len( n["p"] ), 4 )

		n["p"][1]["y"].setInput( None )
		self.assertEqual( len( n["p"] ), 4 )

		n["p"][2]["z"].setInput( None )
		self.assertEqual( len( n["p"] ), 2 )

	def testResizeWhenInputsChange( self ) :

		s = Gaffer.ScriptNode()

		s["a"] = GafferTest.AddNode()
		s["n"] = Gaffer.Node()
		s["n"]["user"]["p"] = Gaffer.ArrayPlug( element = Gaffer.IntPlug(), flags = Gaffer.Plug.Flags.Default | Gaffer.Plug.Flags.Dynamic, resizeWhenInputsChange = False )
		self.assertEqual( s["n"]["user"]["p"].resizeWhenInputsChange(), False )

		self.assertEqual( len( s["n"]["user"]["p"] ), 1 )
		s["n"]["user"]["p"][0].setInput( s["a"]["sum"] )
		self.assertEqual( len( s["n"]["user"]["p"] ), 1 )
		s["n"]["user"]["p"][0].setInput( None )
		self.assertEqual( len( s["n"]["user"]["p"] ), 1 )

		p = s["n"]["user"]["p"].createCounterpart( "p", Gaffer.Plug.Direction.In )
		self.assertEqual( p.resizeWhenInputsChange(), False )

	def testNext( self ) :

		a = GafferTest.AddNode()

		n = Gaffer.Node()
		n["a1"] = Gaffer.ArrayPlug( element = Gaffer.IntPlug() )
		n["a2"] = Gaffer.ArrayPlug( element = Gaffer.IntPlug(), maxSize = 3, resizeWhenInputsChange = False )

		self.assertEqual( len( n["a1"] ), 1 )
		self.assertEqual( len( n["a2"] ), 1 )
		self.assertEqual( n["a1"].next(), n["a1"][0] )
		self.assertEqual( n["a2"].next(), n["a2"][0] )

		n["a1"][0].setInput( a["sum"] )
		n["a2"][0].setInput( a["sum"] )

		self.assertEqual( len( n["a1"] ), 2 )
		self.assertEqual( len( n["a2"] ), 1 )
		self.assertEqual( n["a1"].next(), n["a1"][1] )
		self.assertEqual( n["a2"].next(), n["a2"][1] )
		self.assertEqual( len( n["a2"] ), 2 )

		self.assertEqual( n["a1"].next(), n["a1"][1] )
		self.assertEqual( n["a2"].next(), n["a2"][1] )

		n["a2"].next().setInput( a["sum"] )
		n["a2"].next().setInput( a["sum"] )
		self.assertEqual( len( n["a2"] ), 3 )

		self.assertEqual( n["a2"].next(), None )

	def testResize( self ) :

		p = Gaffer.ArrayPlug( element = Gaffer.IntPlug(), minSize = 1, maxSize = 3, resizeWhenInputsChange = False )
		self.assertEqual( len( p ), p.minSize() )

		p.resize( 2 )
		self.assertEqual( len( p ), 2 )
		self.assertIsInstance( p[1], Gaffer.IntPlug )

		p.resize( 3 )
		self.assertEqual( len( p ), 3 )
		self.assertIsInstance( p[2], Gaffer.IntPlug )

		with self.assertRaises( RuntimeError ) :
			p.resize( p.minSize() - 1 )

		with self.assertRaises( RuntimeError ) :
			p.resize( p.maxSize() + 1 )

	def testRemoveInputDuringResize( self ) :

		node = Gaffer.Node()
		node["user"]["p"] = Gaffer.IntPlug()
		node["user"]["array"] = Gaffer.ArrayPlug( element = Gaffer.IntPlug(), resizeWhenInputsChange = True )
		node["user"]["array"].resize( 4 )
		node["user"]["array"][2].setInput( node["user"]["p"] )

		node["user"]["array"].resize( 1 )
		self.assertEqual( len( node["user"]["array"] ), 1 )

	def testResizeOutputPlug( self ) :

		array = Gaffer.ArrayPlug( element = Gaffer.IntPlug( direction = Gaffer.Plug.Direction.Out ), direction = Gaffer.Plug.Direction.Out )
		array.resize( 2 )

	def testSerialisationUsesIndices( self ) :

		s = Gaffer.ScriptNode()

		s["a"] = GafferTest.AddNode()
		s["n"] = GafferTest.ArrayPlugNode()
		s["n"]["in"][0].setInput( s["a"]["sum"] )
		s["n"]["in"][1].setInput( s["a"]["sum"] )

		ss = s.serialise()
		self.assertNotIn( "[\"" + s["n"]["in"][0].getName() + "\"]", ss )
		self.assertNotIn( "[\"" + s["n"]["in"][1].getName() + "\"]", ss )
		self.assertIn( "[0].setInput", ss )
		self.assertIn( "[1].setInput", ss )

		s2 = Gaffer.ScriptNode()
		s2.execute( ss )

		self.assertEqual( s2["n"]["in"][0].getInput(), s2["a"]["sum"] )
		self.assertEqual( s2["n"]["in"][1].getInput(), s2["a"]["sum"] )

<<<<<<< HEAD
=======
	def testResizeWithoutExistingChildren( self ) :

		p = Gaffer.ArrayPlug( name = "p" )
		with self.assertRaisesRegex( RuntimeError, "Can't resize ArrayPlug `p` as it has no children" ) :
			p.resize( 1 )

	def tearDown( self ) :

		# some bugs in the InputGenerator only showed themselves when
		# the ScriptNode was deleted during garbage collection, often
		# in totally unrelated tests. so we run the garbage collector
		# here to localise any problems to this test, making them
		# easier to diagnose and fix.

		while gc.collect() :
			pass
		IECore.RefCounted.collectGarbage()

>>>>>>> be7087fc
if __name__ == "__main__":
	unittest.main()<|MERGE_RESOLUTION|>--- conflicted
+++ resolved
@@ -531,26 +531,11 @@
 		self.assertEqual( s2["n"]["in"][0].getInput(), s2["a"]["sum"] )
 		self.assertEqual( s2["n"]["in"][1].getInput(), s2["a"]["sum"] )
 
-<<<<<<< HEAD
-=======
 	def testResizeWithoutExistingChildren( self ) :
 
 		p = Gaffer.ArrayPlug( name = "p" )
 		with self.assertRaisesRegex( RuntimeError, "Can't resize ArrayPlug `p` as it has no children" ) :
 			p.resize( 1 )
 
-	def tearDown( self ) :
-
-		# some bugs in the InputGenerator only showed themselves when
-		# the ScriptNode was deleted during garbage collection, often
-		# in totally unrelated tests. so we run the garbage collector
-		# here to localise any problems to this test, making them
-		# easier to diagnose and fix.
-
-		while gc.collect() :
-			pass
-		IECore.RefCounted.collectGarbage()
-
->>>>>>> be7087fc
 if __name__ == "__main__":
 	unittest.main()