##########################################################################
#
#  Copyright (c) 2011, John Haddon. All rights reserved.
#  Copyright (c) 2011-2012, Image Engine Design Inc. All rights reserved.
#
#  Redistribution and use in source and binary forms, with or without
#  modification, are permitted provided that the following conditions are
#  met:
#
#      * Redistributions of source code must retain the above
#        copyright notice, this list of conditions and the following
#        disclaimer.
#
#      * Redistributions in binary form must reproduce the above
#        copyright notice, this list of conditions and the following
#        disclaimer in the documentation and/or other materials provided with
#        the distribution.
#
#      * Neither the name of John Haddon nor the names of
#        any other contributors to this software may be used to endorse or
#        promote products derived from this software without specific prior
#        written permission.
#
#  THIS SOFTWARE IS PROVIDED BY THE COPYRIGHT HOLDERS AND CONTRIBUTORS "AS
#  IS" AND ANY EXPRESS OR IMPLIED WARRANTIES, INCLUDING, BUT NOT LIMITED TO,
#  THE IMPLIED WARRANTIES OF MERCHANTABILITY AND FITNESS FOR A PARTICULAR
#  PURPOSE ARE DISCLAIMED. IN NO EVENT SHALL THE COPYRIGHT OWNER OR
#  CONTRIBUTORS BE LIABLE FOR ANY DIRECT, INDIRECT, INCIDENTAL, SPECIAL,
#  EXEMPLARY, OR CONSEQUENTIAL DAMAGES (INCLUDING, BUT NOT LIMITED TO,
#  PROCUREMENT OF SUBSTITUTE GOODS OR SERVICES; LOSS OF USE, DATA, OR
#  PROFITS; OR BUSINESS INTERRUPTION) HOWEVER CAUSED AND ON ANY THEORY OF
#  LIABILITY, WHETHER IN CONTRACT, STRICT LIABILITY, OR TORT (INCLUDING
#  NEGLIGENCE OR OTHERWISE) ARISING IN ANY WAY OUT OF THE USE OF THIS
#  SOFTWARE, EVEN IF ADVISED OF THE POSSIBILITY OF SUCH DAMAGE.
#
##########################################################################

<<<<<<< HEAD
=======
import six

import IECore

>>>>>>> 471d0f4d
import Gaffer
import GafferUI

from Qt import QtGui
from Qt import QtWidgets
from Qt import QtCore

class Button( GafferUI.Widget ) :

	__palette = None

	def __init__( self, text="", image=None, hasFrame=True, highlightOnOver=True, **kw ) :

		GafferUI.Widget.__init__( self, QtWidgets.QPushButton(), **kw )

		self.__highlightForHover = False

		self._qtWidget().setAttribute( QtCore.Qt.WA_LayoutUsesWidgetRect )
		self._qtWidget().setFocusPolicy( QtCore.Qt.TabFocus )
		# allow return and enter keys to click button
		self._qtWidget().setAutoDefault( True )

		self.setText( text )
		self.setImage( image )
		self.setHasFrame( hasFrame )

		# using a WeakMethod to avoid circular references which would otherwise
		# never be broken.
		self._qtWidget().clicked.connect( Gaffer.WeakMethod( self.__clicked ) )

		self.__clickedSignal = GafferUI.WidgetSignal()

		# buttons appear to totally ignore the etch-disabled-text stylesheet option,
		# and we really don't like the etching. the only effective way of disabling it
		# seems to be to apply this palette which makes the etched text transparent.
		if Button.__palette is None :
			Button.__palette = QtGui.QPalette( QtWidgets.QApplication.instance().palette( self._qtWidget() ) )
			Button.__palette.setColor( QtGui.QPalette.Disabled, QtGui.QPalette.Light, QtGui.QColor( 0, 0, 0, 0 ) )

		self._qtWidget().setPalette( Button.__palette )

		if highlightOnOver :
			self.enterSignal().connect( Gaffer.WeakMethod( self.__enter ), scoped = False )
			self.leaveSignal().connect( Gaffer.WeakMethod( self.__leave ), scoped = False )

	def setHighlighted( self, highlighted ) :

		GafferUI.Widget.setHighlighted( self, highlighted )

		self.__updateIcon()

	def setText( self, text ) :

		assert( isinstance( text, str ) )

		self._qtWidget().setText( text )

	def getText( self ) :

		return self._qtWidget().text()

	def setImage( self, imageOrImageFileName ) :

		assert( isinstance( imageOrImageFileName, ( str, GafferUI.Image, type( None ) ) ) )

		if isinstance( imageOrImageFileName, str ) :
			# Avoid our image getting parented to the wrong thing
			# if our caller is in a `with container` block.
			GafferUI.Widget._pushParent( None )

			# Make sure we don't break if an image is missing
			try:
				self.__image = GafferUI.Image( imageOrImageFileName )
			except Exception as e:
				IECore.msg( IECore.Msg.Level.Error, "GafferUI.Button",
					"Could not read image for icon : " + str( e )
				)
			GafferUI.Widget._popParent()
		else :
			self.__image = imageOrImageFileName

		self.__updateIcon()

	def getImage( self ) :

		return self.__image

	def setHasFrame( self, hasFrame ) :

		self._qtWidget().setProperty( "gafferWithFrame", hasFrame )
		self._qtWidget().setSizePolicy(
			QtWidgets.QSizePolicy.Minimum if hasFrame else QtWidgets.QSizePolicy.Fixed,
			QtWidgets.QSizePolicy.Fixed
		)
		self._repolish()

	def getHasFrame( self ) :

		return self._qtWidget().property( "gafferWithFrame" )

	def setEnabled( self, enabled ) :

		# Once we're disabled, mouse leave events will be skipped, and we'll
		# remain in a highlighted state once re-enabled.
		if not enabled and self.__highlightForHover :
			self.__highlightForHover = False
			self.__updateIcon()

		GafferUI.Widget.setEnabled( self, enabled )

	def clickedSignal( self ) :

		return self.__clickedSignal

	def __clicked( self, *unusedArgs ) : # currently PyQt passes a "checked" argument and PySide doesn't

		# workaround problem whereby not all text fields will have committed their contents
		# into plugs when the button is pressed - this occurs particularly in the OpDialogue, and causes
		# the op to run without the values the user sees in the ui. normally editingFinished is emitted by
		# the text widget itself on a loss of focus, but unfortunately clicking on a button doesn't cause that
		# focus loss. so we helpfully emit the signal ourselves here.
		focusWidget = GafferUI.Widget._owner( QtWidgets.QApplication.focusWidget() )
		if focusWidget is not None and hasattr( focusWidget, "editingFinishedSignal" ) :
			focusWidget.editingFinishedSignal()( focusWidget )

		self.clickedSignal()( self )

	def __updateIcon( self ) :

		if self.__image is None :
			self._qtWidget().setIcon( QtGui.QIcon() )
			return

		# Qt's built-in disabled state generation doesn't work well with dark schemes
		# There is no built-in support for QtGui.QIcon.Active in the default
		# painter, which is why we have to juggle it here.
		icon = self.__image._qtIcon( highlighted = self.getHighlighted() or self.__highlightForHover )
		self._qtWidget().setIcon( icon )
		self._qtWidget().setIconSize( self.__image._qtPixmap().size() )

	def __enter( self, widget ) :

		self.__highlightForHover = True
		self.__updateIcon()

	def __leave( self, widget ) :

		self.__highlightForHover = False
		self.__updateIcon()<|MERGE_RESOLUTION|>--- conflicted
+++ resolved
@@ -35,13 +35,8 @@
 #
 ##########################################################################
 
-<<<<<<< HEAD
-=======
-import six
-
 import IECore
 
->>>>>>> 471d0f4d
 import Gaffer
 import GafferUI
 
