--- conflicted
+++ resolved
@@ -170,11 +170,8 @@
 	AttributeTweaksTypeId = 110625,
 	OptionTweaksTypeId = 110626,
 	OptionQueryTypeId = 110627,
-<<<<<<< HEAD
-	VisibleSetDataTypeId = 110628,
-=======
 	PrimitiveVariableQueryTypeId = 110628,
->>>>>>> b328ba61
+	VisibleSetDataTypeId = 110629,
 
 	PreviewPlaceholderTypeId = 110647,
 	PreviewGeometryTypeId = 110648,
