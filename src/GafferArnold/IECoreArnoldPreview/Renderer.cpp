//////////////////////////////////////////////////////////////////////////
//
//  Copyright (c) 2016, Image Engine Design Inc. All rights reserved.
//
//  Redistribution and use in source and binary forms, with or without
//  modification, are permitted provided that the following conditions are
//  met:
//
//      * Redistributions of source code must retain the above
//        copyright notice, this list of conditions and the following
//        disclaimer.
//
//      * Redistributions in binary form must reproduce the above
//        copyright notice, this list of conditions and the following
//        disclaimer in the documentation and/or other materials provided with
//        the distribution.
//
//      * Neither the name of John Haddon nor the names of
//        any other contributors to this software may be used to endorse or
//        promote products derived from this software without specific prior
//        written permission.
//
//  THIS SOFTWARE IS PROVIDED BY THE COPYRIGHT HOLDERS AND CONTRIBUTORS "AS
//  IS" AND ANY EXPRESS OR IMPLIED WARRANTIES, INCLUDING, BUT NOT LIMITED TO,
//  THE IMPLIED WARRANTIES OF MERCHANTABILITY AND FITNESS FOR A PARTICULAR
//  PURPOSE ARE DISCLAIMED. IN NO EVENT SHALL THE COPYRIGHT OWNER OR
//  CONTRIBUTORS BE LIABLE FOR ANY DIRECT, INDIRECT, INCIDENTAL, SPECIAL,
//  EXEMPLARY, OR CONSEQUENTIAL DAMAGES (INCLUDING, BUT NOT LIMITED TO,
//  PROCUREMENT OF SUBSTITUTE GOODS OR SERVICES; LOSS OF USE, DATA, OR
//  PROFITS; OR BUSINESS INTERRUPTION) HOWEVER CAUSED AND ON ANY THEORY OF
//  LIABILITY, WHETHER IN CONTRACT, STRICT LIABILITY, OR TORT (INCLUDING
//  NEGLIGENCE OR OTHERWISE) ARISING IN ANY WAY OUT OF THE USE OF THIS
//  SOFTWARE, EVEN IF ADVISED OF THE POSSIBILITY OF SUCH DAMAGE.
//
//////////////////////////////////////////////////////////////////////////

#include "GafferScene/Private/IECoreScenePreview/Renderer.h"

#include "GafferArnold/Private/IECoreArnoldPreview/ShaderNetworkAlgo.h"

#include "GafferScene/Private/IECoreScenePreview/Procedural.h"

#include "Gaffer/Private/IECorePreview/ParallelAlgo.h"

#include "IECoreArnold/CameraAlgo.h"
#include "IECoreArnold/NodeAlgo.h"
#include "IECoreArnold/ParameterAlgo.h"
#include "IECoreArnold/UniverseBlock.h"

#include "IECoreScene/Camera.h"
#include "IECoreScene/CurvesPrimitive.h"
#include "IECoreScene/ExternalProcedural.h"
#include "IECoreScene/MeshPrimitive.h"
#include "IECoreScene/Shader.h"
#include "IECoreScene/SpherePrimitive.h"
#include "IECoreScene/Transform.h"

#include "IECoreVDB/VDBObject.h"
#include "IECoreVDB/TypeIds.h"

#include "IECore/MessageHandler.h"
#include "IECore/SimpleTypedData.h"
#include "IECore/StringAlgo.h"
#include "IECore/VectorTypedData.h"

#include "boost/algorithm/string.hpp"
#include "boost/algorithm/string/join.hpp"
#include "boost/algorithm/string/predicate.hpp"
#include "boost/bind.hpp"
#include "boost/container/flat_map.hpp"
#include "boost/date_time/posix_time/posix_time.hpp"
#include "boost/filesystem/operations.hpp"
#include "boost/format.hpp"
#include "boost/lexical_cast.hpp"
#include "boost/optional.hpp"

#include "tbb/concurrent_unordered_map.h"
#include "tbb/concurrent_vector.h"
#include "tbb/partitioner.h"
#include "tbb/spin_mutex.h"

#include <functional>
#include <memory>
#include <sstream>
#include <thread>
#include <unordered_set>

using namespace std;
using namespace boost::filesystem;
using namespace IECoreArnold;
using namespace IECoreArnoldPreview;

//////////////////////////////////////////////////////////////////////////
// Utilities
//////////////////////////////////////////////////////////////////////////

namespace
{

typedef std::shared_ptr<AtNode> SharedAtNodePtr;
typedef bool (*NodeDeleter)( AtNode *);

bool nullNodeDeleter( AtNode *node )
{
	return false;
}

NodeDeleter nodeDeleter( IECoreScenePreview::Renderer::RenderType renderType )
{
	if( renderType == IECoreScenePreview::Renderer::Interactive )
	{
		// As interactive edits add/remove objects and shaders, we want to
		// destroy any AtNodes that are no longer needed.
		return AiNodeDestroy;
	}
	else
	{
		// Edits are not possible, so we have no need to delete nodes except
		// when shutting the renderer down. `AiEnd()` (as called by ~UniverseBlock)
		// automatically destroys all nodes and is _much_ faster than destroying
		// them one by one with AiNodeDestroy. So we use a null deleter so that we
		// don't try to destroy the nodes ourselves, and rely entirely on `AiEnd()`.
		return nullNodeDeleter;
	}
}

template<typename T>
T *reportedCast( const IECore::RunTimeTyped *v, const char *type, const IECore::InternedString &name )
{
	T *t = IECore::runTimeCast<T>( v );
	if( t )
	{
		return t;
	}

	IECore::msg( IECore::Msg::Warning, "IECoreArnold::Renderer", boost::format( "Expected %s but got %s for %s \"%s\"." ) % T::staticTypeName() % v->typeName() % type % name.c_str() );
	return nullptr;
}

template<typename T>
T parameter( const IECore::CompoundDataMap &parameters, const IECore::InternedString &name, const T &defaultValue )
{
	IECore::CompoundDataMap::const_iterator it = parameters.find( name );
	if( it == parameters.end() )
	{
		return defaultValue;
	}

	typedef IECore::TypedData<T> DataType;
	if( const DataType *d = reportedCast<const DataType>( it->second.get(), "parameter", name ) )
	{
		return d->readable();
	}
	else
	{
		return defaultValue;
	}
}

std::string formatHeaderParameter( const std::string name, const IECore::Data *data )
{
	if( const IECore::BoolData *boolData = IECore::runTimeCast<const IECore::BoolData>( data ) )
	{
		return boost::str( boost::format( "int '%s' %i" ) % name % int(boolData->readable()) );
	}
	else if( const IECore::FloatData *floatData = IECore::runTimeCast<const IECore::FloatData>( data ) )
	{
		return boost::str( boost::format( "float '%s' %f" ) % name % floatData->readable() );
	}
	else if( const IECore::IntData *intData = IECore::runTimeCast<const IECore::IntData>( data ) )
	{
		return boost::str( boost::format( "int '%s' %i" ) % name % intData->readable() );
	}
	else if( const IECore::StringData *stringData = IECore::runTimeCast<const IECore::StringData>( data ) )
	{
		return boost::str( boost::format( "string '%s' %s" ) % name % stringData->readable() );
	}
	else if( const IECore::V2iData *v2iData = IECore::runTimeCast<const IECore::V2iData>( data ) )
	{
		return boost::str( boost::format( "string '%s' %s" ) % name % v2iData->readable() );
	}
	else if( const IECore::V3iData *v3iData = IECore::runTimeCast<const IECore::V3iData>( data ) )
	{
		return boost::str( boost::format( "string '%s' %s" ) % name % v3iData->readable() );
	}
	else if( const IECore::V2fData *v2fData = IECore::runTimeCast<const IECore::V2fData>( data ) )
	{
		return boost::str( boost::format( "string '%s' %s" ) % name % v2fData->readable() );
	}
	else if( const IECore::V3fData *v3fData = IECore::runTimeCast<const IECore::V3fData>( data ) )
	{
		return boost::str( boost::format( "string '%s' %s" ) % name % v3fData->readable() );
	}
	else if( const IECore::Color3fData *c3fData = IECore::runTimeCast<const IECore::Color3fData>( data ) )
	{
		return boost::str( boost::format( "string '%s' %s" ) % name % c3fData->readable() );
	}
	else if( const IECore::Color4fData *c4fData = IECore::runTimeCast<const IECore::Color4fData>( data ) )
	{
		return boost::str( boost::format( "string '%s' %s" ) % name % c4fData->readable() );
	}
	else
	{
		IECore::msg( IECore::Msg::Warning, "IECoreArnold::Renderer", boost::format( "Cannot convert data \"%s\" of type \"%s\"." ) % name % data->typeName() );
		return "";
	}
}

bool aiVersionLessThan( int arch, int major, int minor, int patch )
{
	// The Arnold API has an `AiCheckAPIVersion()` function that sounds
	// like exactly what we need, but it doesn't support comparing for
	// patch versions. Instead we're forced to parse the version string
	// ourselves.

	const char *arnoldVersionString = AiGetVersion( nullptr, nullptr, nullptr, nullptr );
	int arnoldVersion[4];
	for( int i = 0; i < 4; ++i )
	{
		arnoldVersion[i] = strtol( arnoldVersionString, const_cast<char **>( &arnoldVersionString ), 10 );
		++arnoldVersionString;
	}

	auto version = { arch, major, minor, patch };

	return std::lexicographical_compare(
		begin( arnoldVersion ), end( arnoldVersion ),
		version.begin(), version.end()
	);
}

void substituteShaderIfNecessary( IECoreScene::ConstShaderNetworkPtr &shaderNetwork, const IECore::CompoundObject *attributes )
{
	if( !shaderNetwork )
	{
		return;
	}

	IECore::MurmurHash h;
	shaderNetwork->hashSubstitutions( attributes, h );
	if( h != IECore::MurmurHash() )
	{
		IECoreScene::ShaderNetworkPtr substituted = shaderNetwork->copy();
		substituted->applySubstitutions( attributes );
		shaderNetwork = substituted;
	}
}

void hashShaderOutputParameter( const IECoreScene::ShaderNetwork *network, const IECoreScene::ShaderNetwork::Parameter &parameter, IECore::MurmurHash &h )
{

	h.append( parameter.name );

	network->getShader( parameter.shader )->hash( h );

	for( const auto &i : network->inputConnections( parameter.shader ) )
	{
		h.append( i.destination.name );
		hashShaderOutputParameter( network, i.source, h );
	}
}


const AtString g_aaSamplesArnoldString( "AA_samples" );
const AtString g_aaSeedArnoldString( "AA_seed" );
const AtString g_aovShadersArnoldString( "aov_shaders" );
const AtString g_autoArnoldString( "auto" );
const AtString g_atmosphereArnoldString( "atmosphere" );
const AtString g_backgroundArnoldString( "background" );
const AtString g_boxArnoldString("box");
const AtString g_cameraArnoldString( "camera" );
const AtString g_catclarkArnoldString("catclark");
const AtString g_colorManagerArnoldString( "color_manager" );
const AtString g_customAttributesArnoldString( "custom_attributes" );
const AtString g_curvesArnoldString("curves");
const AtString g_dispMapArnoldString( "disp_map" );
const AtString g_dispHeightArnoldString( "disp_height" );
const AtString g_dispPaddingArnoldString( "disp_padding" );
const AtString g_dispZeroValueArnoldString( "disp_zero_value" );
const AtString g_dispAutoBumpArnoldString( "disp_autobump" );
const AtString g_enableProgressiveRenderString( "enable_progressive_render" );
const AtString g_fileNameArnoldString( "filename" );
const AtString g_filtersArnoldString( "filters" );
const AtString g_funcPtrArnoldString( "funcptr" );
const AtString g_ginstanceArnoldString( "ginstance" );
const AtString g_lightGroupArnoldString( "light_group" );
const AtString g_shadowGroupArnoldString( "shadow_group" );
const AtString g_linearArnoldString( "linear" );
const AtString g_matrixArnoldString( "matrix" );
const AtString g_geometryMatrixArnoldString( "geometry_matrix" );
const AtString g_matteArnoldString( "matte" );
const AtString g_meshArnoldString( "mesh" );
const AtString g_modeArnoldString( "mode" );
const AtString g_minPixelWidthArnoldString( "min_pixel_width" );
const AtString g_meshLightArnoldString("mesh_light");
const AtString g_motionStartArnoldString( "motion_start" );
const AtString g_motionEndArnoldString( "motion_end" );
const AtString g_nameArnoldString( "name" );
const AtString g_nodeArnoldString("node");
const AtString g_objectArnoldString( "object" );
const AtString g_opaqueArnoldString( "opaque" );
const AtString g_proceduralArnoldString( "procedural" );
const AtString g_pinCornersArnoldString( "pin_corners" );
const AtString g_pixelAspectRatioArnoldString( "pixel_aspect_ratio" );
const AtString g_pluginSearchPathArnoldString( "plugin_searchpath" );
const AtString g_polymeshArnoldString("polymesh");
const AtString g_rasterArnoldString( "raster" );
const AtString g_receiveShadowsArnoldString( "receive_shadows" );
const AtString g_regionMinXArnoldString( "region_min_x" );
const AtString g_regionMaxXArnoldString( "region_max_x" );
const AtString g_regionMinYArnoldString( "region_min_y" );
const AtString g_regionMaxYArnoldString( "region_max_y" );
const AtString g_selfShadowsArnoldString( "self_shadows" );
const AtString g_shaderArnoldString( "shader" );
const AtString g_shutterStartArnoldString( "shutter_start" );
const AtString g_shutterEndArnoldString( "shutter_end" );
const AtString g_sidednessArnoldString( "sidedness" );
const AtString g_sphereArnoldString("sphere");
const AtString g_sssSetNameArnoldString( "sss_setname" );
const AtString g_stepSizeArnoldString( "step_size" );
const AtString g_stepScaleArnoldString( "step_scale" );
const AtString g_subdivDicingCameraString( "subdiv_dicing_camera" );
const AtString g_subdivIterationsArnoldString( "subdiv_iterations" );
const AtString g_subdivAdaptiveErrorArnoldString( "subdiv_adaptive_error" );
const AtString g_subdivAdaptiveMetricArnoldString( "subdiv_adaptive_metric" );
const AtString g_subdivAdaptiveSpaceArnoldString( "subdiv_adaptive_space" );
const AtString g_subdivSmoothDerivsArnoldString( "subdiv_smooth_derivs" );
const AtString g_subdivTypeArnoldString( "subdiv_type" );
const AtString g_subdivUVSmoothingArnoldString( "subdiv_uv_smoothing" );
const AtString g_toonIdArnoldString( "toon_id" );
const AtString g_traceSetsArnoldString( "trace_sets" );
const AtString g_transformTypeArnoldString( "transform_type" );
const AtString g_thickArnoldString( "thick" );
const AtString g_useLightGroupArnoldString( "use_light_group" );
const AtString g_useShadowGroupArnoldString( "use_shadow_group" );
const AtString g_userPtrArnoldString( "userptr" );
const AtString g_visibilityArnoldString( "visibility" );
const AtString g_volumeArnoldString("volume");
const AtString g_volumePaddingArnoldString( "volume_padding" );
const AtString g_volumeGridsArnoldString( "grids" );
const AtString g_velocityGridsArnoldString( "velocity_grids" );
const AtString g_velocityScaleArnoldString( "velocity_scale" );
const AtString g_velocityFPSArnoldString( "velocity_fps" );
const AtString g_velocityOutlierThresholdArnoldString( "velocity_outlier_threshold" );
const AtString g_widthArnoldString( "width" );
const AtString g_xresArnoldString( "xres" );
const AtString g_yresArnoldString( "yres" );
const AtString g_filterMapArnoldString( "filtermap" );
const AtString g_uvRemapArnoldString( "uv_remap" );

} // namespace

//////////////////////////////////////////////////////////////////////////
// ArnoldRendererBase forward declaration
//////////////////////////////////////////////////////////////////////////

namespace
{

class ArnoldGlobals;
class Instance;
IE_CORE_FORWARDDECLARE( ShaderCache );
IE_CORE_FORWARDDECLARE( InstanceCache );
IE_CORE_FORWARDDECLARE( ArnoldObject );

/// This class implements the basics of outputting attributes
/// and objects to Arnold, but is not a complete implementation
/// of the renderer interface. It is subclassed to provide concrete
/// implementations suitable for use as the master renderer or
/// for use in procedurals.
class ArnoldRendererBase : public IECoreScenePreview::Renderer
{

	public :

		~ArnoldRendererBase() override;

		IECore::InternedString name() const override;

		Renderer::AttributesInterfacePtr attributes( const IECore::CompoundObject *attributes ) override;

		ObjectInterfacePtr camera( const std::string &name, const IECoreScene::Camera *camera, const AttributesInterface *attributes ) override;
		ObjectInterfacePtr light( const std::string &name, const IECore::Object *object, const AttributesInterface *attributes ) override;
		ObjectInterfacePtr lightFilter( const std::string &name, const IECore::Object *object, const AttributesInterface *attributes ) override;
		Renderer::ObjectInterfacePtr object( const std::string &name, const IECore::Object *object, const AttributesInterface *attributes ) override;
		ObjectInterfacePtr object( const std::string &name, const std::vector<const IECore::Object *> &samples, const std::vector<float> &times, const AttributesInterface *attributes ) override;

	protected :

		ArnoldRendererBase( NodeDeleter nodeDeleter, AtNode *parentNode = nullptr, const IECore::MessageHandlerPtr &messageHandler = IECore::MessageHandlerPtr() );

		NodeDeleter m_nodeDeleter;
		ShaderCachePtr m_shaderCache;
		InstanceCachePtr m_instanceCache;

		IECore::MessageHandlerPtr m_messageHandler;

	private :

		AtNode *m_parentNode;

};

} // namespace

//////////////////////////////////////////////////////////////////////////
// ArnoldOutput
//////////////////////////////////////////////////////////////////////////

namespace
{

class ArnoldOutput : public IECore::RefCounted
{

	public :

		ArnoldOutput( const IECore::InternedString &name, const IECoreScene::Output *output, NodeDeleter nodeDeleter )
		{
			// Create a driver node and set its parameters.

			AtString driverNodeType( output->getType().c_str() );
			if( AiNodeEntryGetType( AiNodeEntryLookUp( driverNodeType ) ) != AI_NODE_DRIVER )
			{
				// Automatically map tiff to driver_tiff and so on, to provide a degree of
				// compatibility with existing renderman driver names.
				AtString prefixedType( ( std::string("driver_") + driverNodeType.c_str() ).c_str() );
				if( AiNodeEntryLookUp( prefixedType ) )
				{
					driverNodeType = prefixedType;
				}
			}

			const std::string driverNodeName = boost::str( boost::format( "ieCoreArnold:display:%s" ) % name.string() );
			m_driver.reset(
				AiNode( driverNodeType, AtString( driverNodeName.c_str() ) ),
				nodeDeleter
			);
			if( !m_driver )
			{
				throw IECore::Exception( boost::str( boost::format( "Unable to create output driver of type \"%s\"" ) % driverNodeType.c_str() ) );
			}

			if( const AtParamEntry *fileNameParameter = AiNodeEntryLookUpParameter( AiNodeGetNodeEntry( m_driver.get() ), g_fileNameArnoldString ) )
			{
				AiNodeSetStr( m_driver.get(), AiParamGetName( fileNameParameter ), AtString( output->getName().c_str() ) );
			}

			IECore::StringVectorDataPtr customAttributesData;
			if( const IECore::StringVectorData *d = output->parametersData()->member<IECore::StringVectorData>( "custom_attributes") )
			{
				customAttributesData = d->copy();
			}
			else
			{
				customAttributesData = new IECore::StringVectorData();
			}

			std::vector<std::string> &customAttributes = customAttributesData->writable();
			for( IECore::CompoundDataMap::const_iterator it = output->parameters().begin(), eIt = output->parameters().end(); it != eIt; ++it )
			{
				if( boost::starts_with( it->first.string(), "filter" ) )
				{
					continue;
				}

				if( boost::starts_with( it->first.string(), "header:" ) )
				{
					std::string formattedString = formatHeaderParameter( it->first.string().substr( 7 ), it->second.get() );
					if( !formattedString.empty())
					{
						customAttributes.push_back( formattedString );
					}
				}

				if( it->first.string() == "camera" )
				{
					if( const IECore::StringData *d = IECore::runTimeCast<const IECore::StringData>( it->second.get() ) )
					{
						m_cameraOverride = d->readable();
						continue;
					}
				}

				ParameterAlgo::setParameter( m_driver.get(), it->first.c_str(), it->second.get() );
			}

			if( AiNodeEntryLookUpParameter( AiNodeGetNodeEntry( m_driver.get() ), g_customAttributesArnoldString ) )
			{
				ParameterAlgo::setParameter( m_driver.get(), "custom_attributes", customAttributesData.get() );
			}

			// Create a filter.

			std::string filterNodeType = parameter<std::string>( output->parameters(), "filter", "gaussian" );
			if( AiNodeEntryGetType( AiNodeEntryLookUp( AtString( filterNodeType.c_str() ) ) ) != AI_NODE_FILTER )
			{
				filterNodeType = filterNodeType + "_filter";
			}

			const std::string filterNodeName = boost::str( boost::format( "ieCoreArnold:filter:%s" ) % name.string() );
			m_filter.reset(
				AiNode( AtString( filterNodeType.c_str() ), AtString( filterNodeName.c_str() ) ),
				nodeDeleter
			);
			if( AiNodeEntryGetType( AiNodeGetNodeEntry( m_filter.get() ) ) != AI_NODE_FILTER )
			{
				throw IECore::Exception( boost::str( boost::format( "Unable to create filter of type \"%s\"" ) % filterNodeType ) );
			}

			for( IECore::CompoundDataMap::const_iterator it = output->parameters().begin(), eIt = output->parameters().end(); it != eIt; ++it )
			{
				if( !boost::starts_with( it->first.string(), "filter" ) || it->first == "filter" )
				{
					continue;
				}

				if( it->first == "filterwidth" )
				{
					// Special case to convert RenderMan style `float filterwidth[2]` into
					// Arnold style `float width`.
					if( const IECore::V2fData *v = IECore::runTimeCast<const IECore::V2fData>( it->second.get() ) )
					{
						if( v->readable().x != v->readable().y )
						{
							IECore::msg( IECore::Msg::Warning, "IECoreArnold::Renderer", "Non-square filterwidth not supported" );
						}
						AiNodeSetFlt( m_filter.get(), g_widthArnoldString, v->readable().x );
						continue;
					}
				}

				ParameterAlgo::setParameter( m_filter.get(), it->first.c_str() + 6, it->second.get() );
			}

			// Convert the data specification to the form
			// supported by Arnold.

			m_data = output->getData();
			m_lpeName = "ieCoreArnold:lpe:" + name.string();
			m_lpeValue = "";

			if( m_data=="rgb" )
			{
				m_data = "RGB RGB";
			}
			else if( m_data=="rgba" )
			{
				m_data = "RGBA RGBA";
			}
			else
			{
				std::string arnoldType = "RGB";
				if( parameter<bool>( output->parameters(), "includeAlpha", false ) )
				{
					arnoldType = "RGBA";
				}

				vector<std::string> tokens;
				IECore::StringAlgo::tokenize( m_data, ' ', tokens );
				if( tokens.size() == 2 )
				{
					if( tokens[0] == "color" )
					{
						m_data = tokens[1] + " " + arnoldType;
					}
					else if( tokens[0] == "lpe" )
					{
						m_lpeValue = tokens[1];
						m_data = m_lpeName + " " + arnoldType;
					}
				}
			}
		}

		void append( std::vector<std::string> &outputs, std::vector<std::string> &lightPathExpressions ) const
		{
			outputs.push_back( boost::str( boost::format( "%s %s %s" ) % m_data % AiNodeGetName( m_filter.get() ) % AiNodeGetName( m_driver.get() ) ) );
			if( m_lpeValue.size() )
			{
				lightPathExpressions.push_back( m_lpeName + " " + m_lpeValue );
			}
		}

		const std::string &cameraOverride()
		{
			return m_cameraOverride;
		}

	private :

		SharedAtNodePtr m_driver;
		SharedAtNodePtr m_filter;
		std::string m_data;
		std::string m_lpeName;
		std::string m_lpeValue;
		std::string m_cameraOverride;

};

IE_CORE_DECLAREPTR( ArnoldOutput )

} // namespace

//////////////////////////////////////////////////////////////////////////
// ArnoldShader
//////////////////////////////////////////////////////////////////////////

namespace
{

class ArnoldShader : public IECore::RefCounted
{

	public :

		ArnoldShader( const IECoreScene::ShaderNetwork *shaderNetwork, NodeDeleter nodeDeleter, const std::string &name, const AtNode *parentNode )
			:	m_nodeDeleter( nodeDeleter ), m_hash( shaderNetwork->Object::hash() )
		{
			m_nodes = ShaderNetworkAlgo::convert( shaderNetwork, name, parentNode );
		}

		~ArnoldShader() override
		{
			for( std::vector<AtNode *>::const_iterator it = m_nodes.begin(), eIt = m_nodes.end(); it != eIt; ++it )
			{
				m_nodeDeleter( *it );
			}
		}

		bool update( const IECoreScene::ShaderNetwork *shaderNetwork )
		{
			// `ShaderNetworkAlgo::update()` will destroy unwanted nodes, so we can
			// only call it if we're responsible for deleting them in the first place.
			assert( m_nodeDeleter == AiNodeDestroy );
			return ShaderNetworkAlgo::update( m_nodes, shaderNetwork );
		}

		AtNode *root() const
		{
			return !m_nodes.empty() ? m_nodes.back() : nullptr;
		}

		void nodesCreated( vector<AtNode *> &nodes ) const
		{
			nodes.insert( nodes.end(), m_nodes.begin(), m_nodes.end() );
		}

		void hash( IECore::MurmurHash &h ) const
		{
			h.append( m_hash );
		}

	private :

		NodeDeleter m_nodeDeleter;
		std::vector<AtNode *> m_nodes;
		const IECore::MurmurHash m_hash;

};

IE_CORE_DECLAREPTR( ArnoldShader )

class ShaderCache : public IECore::RefCounted
{

	public :

		ShaderCache( NodeDeleter nodeDeleter, AtNode *parentNode )
			:	m_nodeDeleter( nodeDeleter ), m_parentNode( parentNode )
		{
		}

		// Can be called concurrently with other get() calls.
		ArnoldShaderPtr get( const IECoreScene::ShaderNetwork *shader, const IECore::CompoundObject *attributes )
		{
			IECore::MurmurHash h = shader->Object::hash();
			IECore::MurmurHash hSubst;
			if( attributes )
			{
				shader->hashSubstitutions( attributes, hSubst );
				h.append( hSubst );
			}

			Cache::const_accessor readAccessor;
			if( m_cache.find( readAccessor, h ) )
			{
				return readAccessor->second;
			}

			Cache::accessor writeAccessor;
			if( m_cache.insert( writeAccessor, h ) )
			{
				const std::string namePrefix = "shader:" + writeAccessor->first.toString();
				if( hSubst != IECore::MurmurHash() )
				{
					IECoreScene::ShaderNetworkPtr substitutedShader = shader->copy();
					substitutedShader->applySubstitutions( attributes );
					writeAccessor->second = new ArnoldShader( substitutedShader.get(), m_nodeDeleter, namePrefix, m_parentNode );
				}
				else
				{
					writeAccessor->second = new ArnoldShader( shader, m_nodeDeleter, namePrefix, m_parentNode );
				}
			}
			return writeAccessor->second;
		}

		// Must not be called concurrently with anything.
		void clearUnused()
		{
			vector<IECore::MurmurHash> toErase;
			for( Cache::iterator it = m_cache.begin(), eIt = m_cache.end(); it != eIt; ++it )
			{
				if( it->second->refCount() == 1 )
				{
					// Only one reference - this is ours, so
					// nothing outside of the cache is using the
					// shader.
					toErase.push_back( it->first );
				}
			}
			for( vector<IECore::MurmurHash>::const_iterator it = toErase.begin(), eIt = toErase.end(); it != eIt; ++it )
			{
				m_cache.erase( *it );
			}
		}

		void nodesCreated( vector<AtNode *> &nodes ) const
		{
			for( Cache::const_iterator it = m_cache.begin(), eIt = m_cache.end(); it != eIt; ++it )
			{
				it->second->nodesCreated( nodes );
			}
		}

	private :

		NodeDeleter m_nodeDeleter;
		AtNode *m_parentNode;

		typedef tbb::concurrent_hash_map<IECore::MurmurHash, ArnoldShaderPtr> Cache;
		Cache m_cache;
};

IE_CORE_DECLAREPTR( ShaderCache )

} // namespace

//////////////////////////////////////////////////////////////////////////
// ArnoldAttributes
//////////////////////////////////////////////////////////////////////////

namespace
{

// Forward declaration
bool isConvertedProcedural( const AtNode *node );

IECore::InternedString g_surfaceShaderAttributeName( "surface" );
IECore::InternedString g_lightShaderAttributeName( "light" );
IECore::InternedString g_doubleSidedAttributeName( "doubleSided" );
IECore::InternedString g_setsAttributeName( "sets" );

IECore::InternedString g_oslSurfaceShaderAttributeName( "osl:surface" );
IECore::InternedString g_oslShaderAttributeName( "osl:shader" );

IECore::InternedString g_cameraVisibilityAttributeName( "ai:visibility:camera" );
IECore::InternedString g_shadowVisibilityAttributeName( "ai:visibility:shadow" );
IECore::InternedString g_shadowGroup( "ai:visibility:shadow_group" );
IECore::InternedString g_diffuseReflectVisibilityAttributeName( "ai:visibility:diffuse_reflect" );
IECore::InternedString g_specularReflectVisibilityAttributeName( "ai:visibility:specular_reflect" );
IECore::InternedString g_diffuseTransmitVisibilityAttributeName( "ai:visibility:diffuse_transmit" );
IECore::InternedString g_specularTransmitVisibilityAttributeName( "ai:visibility:specular_transmit" );
IECore::InternedString g_volumeVisibilityAttributeName( "ai:visibility:volume" );
IECore::InternedString g_subsurfaceVisibilityAttributeName( "ai:visibility:subsurface" );

IECore::InternedString g_arnoldSurfaceShaderAttributeName( "ai:surface" );
IECore::InternedString g_arnoldLightShaderAttributeName( "ai:light" );
IECore::InternedString g_arnoldFilterMapAttributeName( "ai:filtermap" );
IECore::InternedString g_arnoldUVRemapAttributeName( "ai:uv_remap" );
IECore::InternedString g_arnoldLightFilterShaderAttributeName( "ai:lightFilter:filter" );

IECore::InternedString g_arnoldReceiveShadowsAttributeName( "ai:receive_shadows" );
IECore::InternedString g_arnoldSelfShadowsAttributeName( "ai:self_shadows" );
IECore::InternedString g_arnoldOpaqueAttributeName( "ai:opaque" );
IECore::InternedString g_arnoldMatteAttributeName( "ai:matte" );

IECore::InternedString g_volumeStepSizeAttributeName( "ai:volume:step_size" );
IECore::InternedString g_volumeStepScaleAttributeName( "ai:volume:step_scale" );
IECore::InternedString g_shapeVolumeStepScaleAttributeName( "ai:shape:step_scale" );
IECore::InternedString g_shapeVolumeStepSizeAttributeName( "ai:shape:step_size" );
IECore::InternedString g_shapeVolumePaddingAttributeName( "ai:shape:volume_padding" );
IECore::InternedString g_volumeGridsAttributeName( "ai:volume:grids" );
IECore::InternedString g_velocityGridsAttributeName( "ai:volume:velocity_grids" );
IECore::InternedString g_velocityScaleAttributeName( "ai:volume:velocity_scale" );
IECore::InternedString g_velocityFPSAttributeName( "ai:volume:velocity_fps" );
IECore::InternedString g_velocityOutlierThresholdAttributeName( "ai:volume:velocity_outlier_threshold" );

IECore::InternedString g_transformTypeAttributeName( "ai:transform_type" );

IECore::InternedString g_polyMeshSubdivIterationsAttributeName( "ai:polymesh:subdiv_iterations" );
IECore::InternedString g_polyMeshSubdivAdaptiveErrorAttributeName( "ai:polymesh:subdiv_adaptive_error" );
IECore::InternedString g_polyMeshSubdivAdaptiveMetricAttributeName( "ai:polymesh:subdiv_adaptive_metric" );
IECore::InternedString g_polyMeshSubdivAdaptiveSpaceAttributeName( "ai:polymesh:subdiv_adaptive_space" );
IECore::InternedString g_polyMeshSubdivSmoothDerivsAttributeName( "ai:polymesh:subdiv_smooth_derivs" );
IECore::InternedString g_polyMeshSubdividePolygonsAttributeName( "ai:polymesh:subdivide_polygons" );
IECore::InternedString g_polyMeshSubdivUVSmoothingAttributeName( "ai:polymesh:subdiv_uv_smoothing" );

IECore::InternedString g_dispMapAttributeName( "ai:disp_map" );
IECore::InternedString g_dispHeightAttributeName( "ai:disp_height" );
IECore::InternedString g_dispPaddingAttributeName( "ai:disp_padding" );
IECore::InternedString g_dispZeroValueAttributeName( "ai:disp_zero_value" );
IECore::InternedString g_dispAutoBumpAttributeName( "ai:disp_autobump" );

IECore::InternedString g_curvesMinPixelWidthAttributeName( "ai:curves:min_pixel_width" );
IECore::InternedString g_curvesModeAttributeName( "ai:curves:mode" );
IECore::InternedString g_sssSetNameName( "ai:sss_setname" );
IECore::InternedString g_toonIdName( "ai:toon_id" );

IECore::InternedString g_lightFilterPrefix( "ai:lightFilter:" );

IECore::InternedString g_filteredLights( "filteredLights" );

class ArnoldAttributes : public IECoreScenePreview::Renderer::AttributesInterface
{

	public :

		ArnoldAttributes( const IECore::CompoundObject *attributes, ShaderCache *shaderCache )
			:	m_visibility( AI_RAY_ALL ), m_sidedness( AI_RAY_ALL ), m_shadingFlags( Default ), m_stepSize( 0.0f ), m_stepScale( 1.0f ), m_volumePadding( 0.0f ), m_polyMesh( attributes ), m_displacement( attributes, shaderCache ), m_curves( attributes ), m_volume( attributes ), m_allAttributes( attributes )
		{
			updateVisibility( g_cameraVisibilityAttributeName, AI_RAY_CAMERA, attributes );
			updateVisibility( g_shadowVisibilityAttributeName, AI_RAY_SHADOW, attributes );
			updateVisibility( g_diffuseReflectVisibilityAttributeName, AI_RAY_DIFFUSE_REFLECT, attributes );
			updateVisibility( g_specularReflectVisibilityAttributeName, AI_RAY_SPECULAR_REFLECT, attributes );
			updateVisibility( g_diffuseTransmitVisibilityAttributeName, AI_RAY_DIFFUSE_TRANSMIT, attributes );
			updateVisibility( g_specularTransmitVisibilityAttributeName, AI_RAY_SPECULAR_TRANSMIT, attributes );
			updateVisibility( g_volumeVisibilityAttributeName, AI_RAY_VOLUME, attributes );
			updateVisibility( g_subsurfaceVisibilityAttributeName, AI_RAY_SUBSURFACE, attributes );

			if( const IECore::BoolData *d = attribute<IECore::BoolData>( g_doubleSidedAttributeName, attributes ) )
			{
				m_sidedness = d->readable() ? AI_RAY_ALL : AI_RAY_UNDEFINED;
			}

			updateShadingFlag( g_arnoldReceiveShadowsAttributeName, ReceiveShadows, attributes );
			updateShadingFlag( g_arnoldSelfShadowsAttributeName, SelfShadows, attributes );
			updateShadingFlag( g_arnoldOpaqueAttributeName, Opaque, attributes );
			updateShadingFlag( g_arnoldMatteAttributeName, Matte, attributes );

			const IECoreScene::ShaderNetwork *surfaceShaderAttribute = attribute<IECoreScene::ShaderNetwork>( g_arnoldSurfaceShaderAttributeName, attributes );
			surfaceShaderAttribute = surfaceShaderAttribute ? surfaceShaderAttribute : attribute<IECoreScene::ShaderNetwork>( g_oslSurfaceShaderAttributeName, attributes );
			/// \todo Remove support for interpreting "osl:shader" as a surface shader assignment.
			surfaceShaderAttribute = surfaceShaderAttribute ? surfaceShaderAttribute : attribute<IECoreScene::ShaderNetwork>( g_oslShaderAttributeName, attributes );
			surfaceShaderAttribute = surfaceShaderAttribute ? surfaceShaderAttribute : attribute<IECoreScene::ShaderNetwork>( g_surfaceShaderAttributeName, attributes );
			if( surfaceShaderAttribute )
			{
				m_surfaceShader = shaderCache->get( surfaceShaderAttribute, attributes );
			}

			if( auto filterMapAttribute = attribute<IECoreScene::ShaderNetwork>( g_arnoldFilterMapAttributeName, attributes ) )
			{
				m_filterMap = shaderCache->get( filterMapAttribute, attributes );
			}
			if( auto uvRemapAttribute = attribute<IECoreScene::ShaderNetwork>( g_arnoldUVRemapAttributeName, attributes ) )
			{
				m_uvRemap = shaderCache->get( uvRemapAttribute, attributes );
			}

			m_lightShader = attribute<IECoreScene::ShaderNetwork>( g_arnoldLightShaderAttributeName, attributes );
			m_lightShader = m_lightShader ? m_lightShader : attribute<IECoreScene::ShaderNetwork>( g_lightShaderAttributeName, attributes );
			substituteShaderIfNecessary( m_lightShader, attributes );

			m_lightFilterShader = attribute<IECoreScene::ShaderNetwork>( g_arnoldLightFilterShaderAttributeName, attributes );
			substituteShaderIfNecessary( m_lightFilterShader, attributes );

			m_traceSets = attribute<IECore::InternedStringVectorData>( g_setsAttributeName, attributes );
			m_transformType = attribute<IECore::StringData>( g_transformTypeAttributeName, attributes );
			m_stepSize = attributeValue<float>( g_shapeVolumeStepSizeAttributeName, attributes, 0.0f );
			m_stepScale = attributeValue<float>( g_shapeVolumeStepScaleAttributeName, attributes, 1.0f );
			m_volumePadding = attributeValue<float>( g_shapeVolumePaddingAttributeName, attributes, 0.0f );

			m_sssSetName = attribute<IECore::StringData>( g_sssSetNameName, attributes );
			m_toonId = attribute<IECore::StringData>( g_toonIdName, attributes );

			for( IECore::CompoundObject::ObjectMap::const_iterator it = attributes->members().begin(), eIt = attributes->members().end(); it != eIt; ++it )
			{
				if( boost::starts_with( it->first.string(), "user:" ) )
				{
					if( const IECore::Data *data = IECore::runTimeCast<const IECore::Data>( it->second.get() ) )
					{
						m_user[it->first] = data;
					}
				}

				if( it->first.string() == g_arnoldLightFilterShaderAttributeName )
				{
					continue;
				}
				else if( boost::starts_with( it->first.string(), g_lightFilterPrefix.string() ) )
				{
					ArnoldShaderPtr filter = shaderCache->get( IECore::runTimeCast<const IECoreScene::ShaderNetwork>( it->second.get() ), attributes );
					m_lightFilterShaders.push_back( filter );
				}
			}
		}

		// Some attributes affect the geometric properties of a node, which means they
		// go on the shape rather than the ginstance. These are problematic because they
		// must be taken into account when determining the hash for instancing, and
		// because they cannot be edited interactively. This method applies those
		// attributes, and is called from InstanceCache during geometry conversion.
		void applyGeometry( const IECore::Object *object, AtNode *node ) const
		{
			if( const IECoreScene::MeshPrimitive *mesh = IECore::runTimeCast<const IECoreScene::MeshPrimitive>( object ) )
			{
				m_polyMesh.apply( mesh, node );
				m_displacement.apply( node );
			}
			else if( IECore::runTimeCast<const IECoreScene::CurvesPrimitive>( object ) )
			{
				m_curves.apply( node );
			}
			else if( IECore::runTimeCast<const IECoreVDB::VDBObject>( object ) )
			{
				m_volume.apply( node );
			}
			else if( const IECoreScene::ExternalProcedural *procedural = IECore::runTimeCast<const IECoreScene::ExternalProcedural>( object ) )
			{
				if( procedural->getFileName() == "volume" )
				{
					m_volume.apply( node );
				}
			}

			float actualStepSize = m_stepSize * m_stepScale;

			if( actualStepSize != 0.0f && AiNodeEntryLookUpParameter( AiNodeGetNodeEntry( node ), g_stepSizeArnoldString ) )
			{
				// Only apply step_size if it hasn't already been set to a non-zero
				// value by the geometry converter. This allows procedurals to carry
				// their step size as a parameter and have it trump the attribute value.
				// This is important for Gaffer nodes like ArnoldVDB, which carefully
				// calculate the correct step size and provide it via a parameter.
				if( AiNodeGetFlt( node, g_stepSizeArnoldString ) == 0.0f )
				{
					AiNodeSetFlt( node, g_stepSizeArnoldString, actualStepSize );
				}
			}

			if( m_volumePadding != 0.0f && AiNodeEntryLookUpParameter( AiNodeGetNodeEntry( node ), g_volumePaddingArnoldString ) )
			{
				AiNodeSetFlt( node, g_volumePaddingArnoldString, m_volumePadding );
			}

		}

		// Generates a signature for the work done by applyGeometry.
		void hashGeometry( const IECore::Object *object, IECore::MurmurHash &h ) const
		{
			const IECore::TypeId objectType = object->typeId();
			bool meshInterpolationIsLinear = false;
			bool proceduralIsVolumetric = false;
			if( objectType == IECoreScene::MeshPrimitive::staticTypeId() )
			{
				meshInterpolationIsLinear = static_cast<const IECoreScene::MeshPrimitive *>( object )->interpolation() == "linear";
			}
			else if( objectType == IECoreScene::ExternalProcedural::staticTypeId() )
			{
				const IECoreScene::ExternalProcedural *procedural = static_cast<const IECoreScene::ExternalProcedural *>( object );
				if( procedural->getFileName() == "volume" )
				{
					proceduralIsVolumetric = true;
				}
			}
			hashGeometryInternal( objectType, meshInterpolationIsLinear, proceduralIsVolumetric, h );
		}

		// Returns true if the given geometry can be instanced, given the attributes that
		// will be applied in `applyGeometry()`.
		bool canInstanceGeometry( const IECore::Object *object ) const
		{
			if( !IECore::runTimeCast<const IECoreScene::VisibleRenderable>( object ) )
			{
				return false;
			}

			if( const IECoreScene::MeshPrimitive *mesh = IECore::runTimeCast<const IECoreScene::MeshPrimitive>( object ) )
			{
				if( mesh->interpolation() == "linear" )
				{
					return true;
				}
				else
				{
					// We shouldn't instance poly meshes with view dependent subdivision, because the subdivision
					// for the master mesh might be totally inappropriate for the position of the ginstances in frame.
					return m_polyMesh.subdivAdaptiveError == 0.0f || m_polyMesh.subdivAdaptiveSpace == g_objectArnoldString;
				}
			}
			else if( IECore::runTimeCast<const IECoreScene::CurvesPrimitive>( object ) )
			{
				// Min pixel width is a screen-space metric, and hence not compatible with instancing.
				return m_curves.minPixelWidth == 0.0f;
			}
			else if( const IECoreScene::ExternalProcedural *procedural = IECore::runTimeCast<const IECoreScene::ExternalProcedural>( object ) )
			{
				// We don't instance "ass archive" procedurals, because Arnold
				// does automatic instancing of those itself, using its procedural
				// cache.
				return (
					!boost::ends_with( procedural->getFileName(), ".ass" ) &&
					!boost::ends_with( procedural->getFileName(), ".ass.gz" )
				);
			}

			return true;
		}

		// Most attributes (visibility, surface shader etc) are orthogonal to the
		// type of object to which they are applied. These are the good kind, because
		// they can be applied to ginstance nodes, making attribute edits easy. This
		// method applies those attributes, and is called from `Renderer::object()`
		// and `Renderer::attributes()`.
		//
		// The previousAttributes are passed so that we can check that the new
		// geometry attributes are compatible with those which were applied previously
		// (and which cannot be changed now). Returns true if all is well and false
		// if there is a clash (and the edit has therefore failed).
		bool apply( AtNode *node, const ArnoldAttributes *previousAttributes ) const
		{

			// Check that we're not looking at an impossible request
			// to edit geometric attributes.

			const AtNode *geometry = node;
			if( AiNodeIs( node, g_ginstanceArnoldString ) )
			{
				geometry = static_cast<const AtNode *>( AiNodeGetPtr( node, g_nodeArnoldString ) );
			}

			if( previousAttributes )
			{
				IECore::TypeId objectType = IECore::InvalidTypeId;
				bool meshInterpolationIsLinear = false;
				bool proceduralIsVolumetric = false;
				if( AiNodeIs( geometry, g_polymeshArnoldString ) )
				{
					objectType = IECoreScene::MeshPrimitive::staticTypeId();
					meshInterpolationIsLinear = AiNodeGetStr( geometry, g_subdivTypeArnoldString ) != g_catclarkArnoldString;
				}
				else if( AiNodeIs( geometry, g_curvesArnoldString ) )
				{
					objectType = IECoreScene::CurvesPrimitive::staticTypeId();
				}
				else if( AiNodeIs( geometry, g_boxArnoldString ) )
				{
					objectType = IECoreScene::MeshPrimitive::staticTypeId();
				}
				else if( AiNodeIs( geometry, g_volumeArnoldString ) )
				{
					objectType = IECoreScene::ExternalProcedural::staticTypeId();
					proceduralIsVolumetric = true;
				}
				else if( AiNodeIs( geometry, g_sphereArnoldString ) )
				{
					objectType = IECoreScene::SpherePrimitive::staticTypeId();
				}
				else if( isConvertedProcedural( geometry ) )
				{
					objectType = IECoreScenePreview::Procedural::staticTypeId();
				}

				IECore::MurmurHash previousGeometryHash;
				previousAttributes->hashGeometryInternal( objectType, meshInterpolationIsLinear, proceduralIsVolumetric, previousGeometryHash );

				IECore::MurmurHash currentGeometryHash;
				hashGeometryInternal( objectType, meshInterpolationIsLinear, proceduralIsVolumetric, currentGeometryHash );

				if( previousGeometryHash != currentGeometryHash )
				{
					return false;
				}
			}

			// Remove old user parameters we don't want any more.

			AtUserParamIterator *it= AiNodeGetUserParamIterator( node );
			while( !AiUserParamIteratorFinished( it ) )
			{
				const AtUserParamEntry *param = AiUserParamIteratorGetNext( it );
				const char *name = AiUserParamGetName( param );
				if( boost::starts_with( name, "user:" ) )
				{
					if( m_user.find( name ) == m_user.end() )
					{
						AiNodeResetParameter( node, name );
					}
				}
			}
			AiUserParamIteratorDestroy( it );

			// Add user parameters we do want.

			for( ArnoldAttributes::UserAttributes::const_iterator it = m_user.begin(), eIt = m_user.end(); it != eIt; ++it )
			{
				ParameterAlgo::setParameter( node, it->first.c_str(), it->second.get() );
			}

			// Early out for IECoreScene::Procedurals. Arnold's inheritance rules for procedurals are back
			// to front, with any explicitly set parameters on the procedural node overriding parameters of child
			// nodes completely. We emulate the inheritance we want in ArnoldProceduralRenderer.

			if( isConvertedProcedural( geometry ) )
			{
				// Arnold neither inherits nor overrides visibility parameters. Instead
				// it does a bitwise `&` between the procedural and its children. The
				// `procedural` node itself will have `visibility == 0` applied by the
				// `Instance` constructor, so it can be instanced without the original
				// being seen. Override that by applying full visibility to the `ginstance`
				// so that the children of the procedural have full control of their final
				// visibility.
				AiNodeSetByte( node, g_visibilityArnoldString, AI_RAY_ALL );
				return true;
			}

			// Add shape specific parameters.

			if( AiNodeEntryGetType( AiNodeGetNodeEntry( node ) ) == AI_NODE_SHAPE )
			{
				AiNodeSetByte( node, g_visibilityArnoldString, m_visibility );
				AiNodeSetByte( node, g_sidednessArnoldString, m_sidedness );

				if( m_transformType )
				{
					// \todo : Arnold quite explicitly discourages constructing AtStrings repeatedly,
					// but given the need to pass m_transformType around as a string for consistency
					// reasons, it seems like there's not much else we can do here.
					// If we start reusing ArnoldAttributes for multiple locations with identical attributes,
					// it could be worth caching this, or possibly in the future we could come up with
					// some way of cleanly exposing enum values as something other than strings.
					AiNodeSetStr( node, g_transformTypeArnoldString, AtString( m_transformType->readable().c_str() ) );
				}

				AiNodeSetBool( node, g_receiveShadowsArnoldString, m_shadingFlags & ArnoldAttributes::ReceiveShadows );
				AiNodeSetBool( node, g_selfShadowsArnoldString, m_shadingFlags & ArnoldAttributes::SelfShadows );
				AiNodeSetBool( node, g_opaqueArnoldString, m_shadingFlags & ArnoldAttributes::Opaque );
				AiNodeSetBool( node, g_matteArnoldString, m_shadingFlags & ArnoldAttributes::Matte );

				if( m_surfaceShader && m_surfaceShader->root() )
				{
					AiNodeSetPtr( node, g_shaderArnoldString, m_surfaceShader->root() );
				}
				else
				{
					AiNodeResetParameter( node, g_shaderArnoldString );
				}

				if( m_traceSets && m_traceSets->readable().size() )
				{
					const vector<IECore::InternedString> &v = m_traceSets->readable();
					AtArray *array = AiArrayAllocate( v.size(), 1, AI_TYPE_STRING );
					for( size_t i = 0, e = v.size(); i < e; ++i )
					{
						AiArraySetStr( array, i, v[i].c_str() );
					}
					AiNodeSetArray( node, g_traceSetsArnoldString, array );
				}
				else
				{
					// Arnold very unhelpfully treats `trace_sets == []` as meaning the object
					// is in every trace set. So we instead make `trace_sets == [ "__none__" ]`
					// to get the behaviour people expect.
					AiNodeSetArray( node, g_traceSetsArnoldString, AiArray( 1, 1, AI_TYPE_STRING, "__none__" ) );
				}

				if( m_sssSetName )
				{
					ParameterAlgo::setParameter( node, g_sssSetNameArnoldString, m_sssSetName.get() );
				}
				else
				{
					AiNodeResetParameter( node, g_sssSetNameArnoldString );
				}

				if( m_toonId )
				{
					ParameterAlgo::setParameter( node, g_toonIdArnoldString, m_toonId.get() );
				}
				else
				{
					AiNodeResetParameter( node, g_toonIdArnoldString );
				}
			}

			// Add camera specific parameters.

			if( AiNodeEntryGetType( AiNodeGetNodeEntry( node ) ) == AI_NODE_CAMERA )
			{
				if( AiNodeEntryLookUpParameter( AiNodeGetNodeEntry( node ), g_filterMapArnoldString ) )
				{
					if( m_filterMap && m_filterMap->root() )
					{
						AiNodeSetPtr( node, g_filterMapArnoldString, m_filterMap->root() );
					}
					else
					{
						AiNodeResetParameter( node, g_filterMapArnoldString );
					}
				}

				if( AiNodeEntryLookUpParameter( AiNodeGetNodeEntry( node ), g_uvRemapArnoldString ) )
				{
					if( m_uvRemap && m_uvRemap->root() )
					{
						AiNodeLinkOutput( m_uvRemap->root(), "", node, g_uvRemapArnoldString );
					}
					else
					{
						AiNodeResetParameter( node, g_uvRemapArnoldString );
					}
				}
			}

			return true;

		}

		const IECoreScene::ShaderNetwork *lightShader() const
		{
			return m_lightShader.get();
		}

		/// Return the shader assigned to a world space light filter
		const IECoreScene::ShaderNetwork *lightFilterShader() const
		{
			return m_lightFilterShader.get();
		}

		/// Return the shaders for filters directly assigned to a light
		const std::vector<ArnoldShaderPtr>& lightFilterShaders() const
		{
			return m_lightFilterShaders;
		}

		const IECore::CompoundObject *allAttributes() const
		{
			return m_allAttributes.get();
		}

	private :

		struct PolyMesh
		{

			PolyMesh( const IECore::CompoundObject *attributes )
			{
				subdivIterations = attributeValue<int>( g_polyMeshSubdivIterationsAttributeName, attributes, 1 );
				subdivAdaptiveError = attributeValue<float>( g_polyMeshSubdivAdaptiveErrorAttributeName, attributes, 0.0f );

				const IECore::StringData *subdivAdaptiveMetricData = attribute<IECore::StringData>( g_polyMeshSubdivAdaptiveMetricAttributeName, attributes );
				if( subdivAdaptiveMetricData )
				{
					subdivAdaptiveMetric = AtString( subdivAdaptiveMetricData->readable().c_str() );
				}
				else
				{
					subdivAdaptiveMetric = g_autoArnoldString;
				}

				const IECore::StringData *subdivAdaptiveSpaceData = attribute<IECore::StringData>( g_polyMeshSubdivAdaptiveSpaceAttributeName, attributes );
				if( subdivAdaptiveSpaceData )
				{
					subdivAdaptiveSpace = AtString( subdivAdaptiveSpaceData->readable().c_str() );
				}
				else
				{
					subdivAdaptiveSpace = g_rasterArnoldString;
				}

				if( auto a = attribute<IECore::StringData>( g_polyMeshSubdivUVSmoothingAttributeName, attributes ) )
				{
					subdivUVSmoothing = AtString( a->readable().c_str() );
				}
				else
				{
					subdivUVSmoothing = g_pinCornersArnoldString;
				}

				subdividePolygons = attributeValue<bool>( g_polyMeshSubdividePolygonsAttributeName, attributes, false );
				subdivSmoothDerivs = attributeValue<bool>( g_polyMeshSubdivSmoothDerivsAttributeName, attributes, false );
			}

			int subdivIterations;
			float subdivAdaptiveError;
			AtString subdivAdaptiveMetric;
			AtString subdivAdaptiveSpace;
			AtString subdivUVSmoothing;
			bool subdividePolygons;
			bool subdivSmoothDerivs;

			void hash( bool meshInterpolationIsLinear, IECore::MurmurHash &h ) const
			{
				if( !meshInterpolationIsLinear || subdividePolygons )
				{
					h.append( subdivIterations );
					h.append( subdivAdaptiveError );
					h.append( subdivAdaptiveMetric.c_str() );
					h.append( subdivAdaptiveSpace.c_str() );
					h.append( subdivUVSmoothing.c_str() );
					h.append( subdivSmoothDerivs );
				}
			}

			void apply( const IECoreScene::MeshPrimitive *mesh, AtNode *node ) const
			{
				if( mesh->interpolation() != "linear" || subdividePolygons )
				{
					AiNodeSetByte( node, g_subdivIterationsArnoldString, subdivIterations );
					AiNodeSetFlt( node, g_subdivAdaptiveErrorArnoldString, subdivAdaptiveError );
					AiNodeSetStr( node, g_subdivAdaptiveMetricArnoldString, subdivAdaptiveMetric );
					AiNodeSetStr( node, g_subdivAdaptiveSpaceArnoldString, subdivAdaptiveSpace );
					AiNodeSetStr( node, g_subdivUVSmoothingArnoldString, subdivUVSmoothing );
					AiNodeSetBool( node, g_subdivSmoothDerivsArnoldString, subdivSmoothDerivs );
					if( mesh->interpolation() == "linear" )
					{
						AiNodeSetStr( node, g_subdivTypeArnoldString, g_linearArnoldString );
					}
				}
			}

		};

		struct Displacement
		{

			Displacement( const IECore::CompoundObject *attributes, ShaderCache *shaderCache )
			{
				if( const IECoreScene::ShaderNetwork *mapAttribute = attribute<IECoreScene::ShaderNetwork>( g_dispMapAttributeName, attributes ) )
				{
					map = shaderCache->get( mapAttribute, attributes );
				}
				height = attributeValue<float>( g_dispHeightAttributeName, attributes, 1.0f );
				padding = attributeValue<float>( g_dispPaddingAttributeName, attributes, 0.0f );
				zeroValue = attributeValue<float>( g_dispZeroValueAttributeName, attributes, 0.0f );
				autoBump = attributeValue<bool>( g_dispAutoBumpAttributeName, attributes, false );
			}

			ArnoldShaderPtr map;
			float height;
			float padding;
			float zeroValue;
			bool autoBump;

			void hash( IECore::MurmurHash &h ) const
			{
				if( map && map->root() )
				{
					h.append( AiNodeGetName( map->root() ) );
				}
				h.append( height );
				h.append( padding );
				h.append( zeroValue );
				h.append( autoBump );
			}

			void apply( AtNode *node ) const
			{
				if( map && map->root() )
				{
					AiNodeSetPtr( node, g_dispMapArnoldString, map->root() );
				}
				else
				{
					AiNodeResetParameter( node, g_dispMapArnoldString );
				}

				AiNodeSetFlt( node, g_dispHeightArnoldString, height );
				AiNodeSetFlt( node, g_dispPaddingArnoldString, padding );
				AiNodeSetFlt( node, g_dispZeroValueArnoldString, zeroValue );
				AiNodeSetBool( node, g_dispAutoBumpArnoldString, autoBump );
			}

		};

		struct Curves
		{

			Curves( const IECore::CompoundObject *attributes )
			{
				minPixelWidth = attributeValue<float>( g_curvesMinPixelWidthAttributeName, attributes, 0.0f );
				// Arnold actually has three modes - "ribbon", "oriented" and "thick".
				// The Cortex convention (inherited from RenderMan) is that curves without
				// normals ("N" primitive variable) are rendered as camera facing ribbons,
				// and those with normals are rendered as ribbons oriented by "N".
				// IECoreArnold::CurvesAlgo takes care of this part for us automatically, so all that
				// remains for us to do is to override the mode to "thick" if necessary to
				// expose Arnold's remaining functionality.
				//
				// The semantics for our "ai:curves:mode" attribute are therefore as follows :
				//
				//	  "ribbon" : Automatically choose `mode = "ribbon"` or `mode = "oriented"`
				//               according to the existence of "N".
				//    "thick"  : Render with `mode = "thick"`.
				thick = attributeValue<string>( g_curvesModeAttributeName, attributes, "ribbon" ) == "thick";
			}

			float minPixelWidth;
			bool thick;

			void hash( IECore::MurmurHash &h ) const
			{
				h.append( minPixelWidth );
				h.append( thick );
			}

			void apply( AtNode *node ) const
			{
				AiNodeSetFlt( node, g_minPixelWidthArnoldString, minPixelWidth );
				if( thick )
				{
					AiNodeSetStr( node, g_modeArnoldString, g_thickArnoldString );
				}
			}

		};

		struct Volume
		{
			Volume( const IECore::CompoundObject *attributes )
			{
				volumeGrids = attribute<IECore::StringVectorData>( g_volumeGridsAttributeName, attributes );
				velocityGrids = attribute<IECore::StringVectorData>( g_velocityGridsAttributeName, attributes );
				velocityScale = optionalAttribute<float>( g_velocityScaleAttributeName, attributes );
				velocityFPS = optionalAttribute<float>( g_velocityFPSAttributeName, attributes );
				velocityOutlierThreshold = optionalAttribute<float>( g_velocityOutlierThresholdAttributeName, attributes );
				stepSize = optionalAttribute<float> ( g_volumeStepSizeAttributeName, attributes );
				stepScale = optionalAttribute<float>( g_volumeStepScaleAttributeName, attributes );
			}

			IECore::ConstStringVectorDataPtr volumeGrids;
			IECore::ConstStringVectorDataPtr velocityGrids;
			boost::optional<float> velocityScale;
			boost::optional<float> velocityFPS;
			boost::optional<float> velocityOutlierThreshold;
			boost::optional<float> stepSize;
			boost::optional<float> stepScale;

			void hash( IECore::MurmurHash &h ) const
			{
				if( volumeGrids )
				{
					volumeGrids->hash( h );
				}

				if( velocityGrids )
				{
					velocityGrids->hash( h );
				}

				h.append( velocityScale.get_value_or( 1.0f ) );
				h.append( velocityFPS.get_value_or( 24.0f ) );
				h.append( velocityOutlierThreshold.get_value_or( 0.001f ) );
				h.append( stepSize.get_value_or( 0.0f ) );
				h.append( stepScale.get_value_or( 1.0f ) );
			}

			void apply( AtNode *node ) const
			{
				if( volumeGrids && volumeGrids->readable().size() )
				{
					AtArray *array = ParameterAlgo::dataToArray( volumeGrids.get(), AI_TYPE_STRING );
					AiNodeSetArray( node, g_volumeGridsArnoldString, array );
				}

				if( velocityGrids && velocityGrids->readable().size() )
				{
					AtArray *array = ParameterAlgo::dataToArray( velocityGrids.get(), AI_TYPE_STRING );
					AiNodeSetArray( node, g_velocityGridsArnoldString, array );
				}

				if( !velocityScale || velocityScale.get() > 0 )
				{
					AtNode *options = AiUniverseGetOptions();
					const AtNode *arnoldCamera = static_cast<const AtNode *>( AiNodeGetPtr( options, "camera" ) );

					if( arnoldCamera )
					{
						float shutterStart = AiNodeGetFlt( arnoldCamera, g_shutterStartArnoldString );
						float shutterEnd = AiNodeGetFlt( arnoldCamera, g_shutterEndArnoldString );

						// We're getting very lucky here:
						//  - Arnold has automatically set options.camera the first time we made a camera
						//  - All cameras output by Gaffer at present will have the same shutter,
						//    so it doesn't matter if we get it from the final render camera or not.
						AiNodeSetFlt( node, g_motionStartArnoldString, shutterStart );
						AiNodeSetFlt( node, g_motionEndArnoldString, shutterEnd );
					}
				}

				if( velocityScale )
				{
					AiNodeSetFlt( node, g_velocityScaleArnoldString, velocityScale.get() );
				}

				if( velocityFPS )
				{
					AiNodeSetFlt( node, g_velocityFPSArnoldString, velocityFPS.get() );
				}

				if( velocityOutlierThreshold )
				{
					AiNodeSetFlt( node, g_velocityOutlierThresholdArnoldString, velocityOutlierThreshold.get() );
				}

				if ( stepSize )
				{
					AiNodeSetFlt( node, g_stepSizeArnoldString, stepSize.get() * stepScale.get_value_or( 1.0f ) );
				}
				else if ( stepScale )
				{
					AiNodeSetFlt( node, g_stepScaleArnoldString, stepScale.get() );
				}
			}
		};

		enum ShadingFlags
		{
			ReceiveShadows = 1,
			SelfShadows = 2,
			Opaque = 4,
			Matte = 8,
			Default = ReceiveShadows | SelfShadows | Opaque,
			All = ReceiveShadows | SelfShadows | Opaque | Matte
		};

		template<typename T>
		static const T *attribute( const IECore::InternedString &name, const IECore::CompoundObject *attributes )
		{
			IECore::CompoundObject::ObjectMap::const_iterator it = attributes->members().find( name );
			if( it == attributes->members().end() )
			{
				return nullptr;
			}
			return reportedCast<const T>( it->second.get(), "attribute", name );
		}

		template<typename T>
		static T attributeValue( const IECore::InternedString &name, const IECore::CompoundObject *attributes, const T &defaultValue )
		{
			typedef IECore::TypedData<T> DataType;
			const DataType *data = attribute<DataType>( name, attributes );
			return data ? data->readable() : defaultValue;
		}

		template<typename T>
		static boost::optional<T> optionalAttribute( const IECore::InternedString &name, const IECore::CompoundObject *attributes )
		{
			typedef IECore::TypedData<T> DataType;
			const DataType *data = attribute<DataType>( name, attributes );
			return data ? data->readable() : boost::optional<T>();
		}

		void updateVisibility( const IECore::InternedString &name, unsigned char rayType, const IECore::CompoundObject *attributes )
		{
			if( const IECore::BoolData *d = attribute<IECore::BoolData>( name, attributes ) )
			{
				if( d->readable() )
				{
					m_visibility |= rayType;
				}
				else
				{
					m_visibility = m_visibility & ~rayType;
				}
			}
		}

		void updateShadingFlag( const IECore::InternedString &name, unsigned char flag, const IECore::CompoundObject *attributes )
		{
			if( const IECore::BoolData *d = attribute<IECore::BoolData>( name, attributes ) )
			{
				if( d->readable() )
				{
					m_shadingFlags |= flag;
				}
				else
				{
					m_shadingFlags = m_shadingFlags & ~flag;
				}
			}
		}

		void hashGeometryInternal( IECore::TypeId objectType, bool meshInterpolationIsLinear, bool proceduralIsVolumetric, IECore::MurmurHash &h ) const
		{
			switch( (int)objectType )
			{
				case IECoreScene::MeshPrimitiveTypeId :
					m_polyMesh.hash( meshInterpolationIsLinear, h );
					m_displacement.hash( h );
					h.append( m_stepSize );
					h.append( m_stepScale );
					h.append( m_volumePadding );
					break;
				case IECoreScene::CurvesPrimitiveTypeId :
					m_curves.hash( h );
					break;
				case IECoreScene::SpherePrimitiveTypeId :
					h.append( m_stepSize );
					h.append( m_stepScale );
					h.append( m_volumePadding );
					break;
				case IECoreScene::ExternalProceduralTypeId :
					if( proceduralIsVolumetric )
					{
						h.append( m_stepSize );
						h.append( m_stepScale );
						h.append( m_volumePadding );

						m_volume.hash( h );
					}
					break;
				case IECoreVDB::VDBObjectTypeId :
					h.append( m_volumePadding );
					m_volume.hash( h );
					break;
				default :
					if(
						objectType == (IECore::TypeId)GafferScene::PreviewProceduralTypeId ||
						IECore::RunTimeTyped::inheritsFrom( objectType, (IECore::TypeId)GafferScene::PreviewProceduralTypeId )
					)
					{
						hashProceduralGeometry( h );
					}
					// No geometry attributes for this type.
					break;
			}
		}

		template<typename T>
		void hashOptional( const T *t, IECore::MurmurHash &h ) const
		{
			if( t )
			{
				t->hash( h );
			}
			else
			{
				h.append( 0 );
			}
		}

		void hashProceduralGeometry( IECore::MurmurHash &h ) const
		{
			// Everything except user attributes affects procedurals,
			// because we have to manually inherit attributes by
			// applying them to the child nodes of the procedural.
			h.append( m_visibility );
			h.append( m_sidedness );
			h.append( m_shadingFlags );
			hashOptional( m_surfaceShader.get(), h );
			hashOptional( m_filterMap.get(), h );
			hashOptional( m_uvRemap.get(), h );
			hashOptional( m_lightShader.get(), h );
			hashOptional( m_lightFilterShader.get(), h );
			for( const auto &s : m_lightFilterShaders )
			{
				s->hash( h );
			}
			hashOptional( m_traceSets.get(), h );
			hashOptional( m_transformType.get(), h );
			h.append( m_stepSize );
			h.append( m_stepScale );
			h.append( m_volumePadding );
			m_polyMesh.hash( true, h );
			m_polyMesh.hash( false, h );
			m_displacement.hash( h );
			m_curves.hash( h );
			m_volume.hash( h );
			hashOptional( m_toonId.get(), h );
			hashOptional( m_sssSetName.get(), h );
		}

		unsigned char m_visibility;
		unsigned char m_sidedness;
		unsigned char m_shadingFlags;
		ArnoldShaderPtr m_surfaceShader;
		ArnoldShaderPtr m_filterMap;
		ArnoldShaderPtr m_uvRemap;
		IECoreScene::ConstShaderNetworkPtr m_lightShader;
		IECoreScene::ConstShaderNetworkPtr m_lightFilterShader;
		std::vector<ArnoldShaderPtr> m_lightFilterShaders;
		IECore::ConstInternedStringVectorDataPtr m_traceSets;
		IECore::ConstStringDataPtr m_transformType;
		float m_stepSize;
		float m_stepScale;
		float m_volumePadding;
		PolyMesh m_polyMesh;
		Displacement m_displacement;
		Curves m_curves;
		Volume m_volume;
		IECore::ConstStringDataPtr m_toonId;
		IECore::ConstStringDataPtr m_sssSetName;
		// When adding fields, please update `hashProceduralGeometry()`!

		typedef boost::container::flat_map<IECore::InternedString, IECore::ConstDataPtr> UserAttributes;
		UserAttributes m_user;

		// The original attributes we were contructed from. We stash
		// these so that they can be inherited manually when expanding
		// procedurals.
		/// \todo Instead of storing this, can be instead copy/update
		/// the fields above directly when emulating inheritance? We are
		/// avoiding that for now because it would mean child nodes of the
		/// procedural referencing shaders etc generated outside of the
		/// procedural. We saw crashes in Arnold when attempting that in the
		/// past, but have been told by the developers since that it should
		/// be supported.
		IECore::ConstCompoundObjectPtr m_allAttributes;

};

IE_CORE_DECLAREPTR( ArnoldAttributes )

} // namespace

//////////////////////////////////////////////////////////////////////////
// InstanceCache
//////////////////////////////////////////////////////////////////////////

namespace
{

class Instance
{

	public :

		// Non-instanced
		Instance( const SharedAtNodePtr &node )
			:	m_node( node )
		{
		}

		// Instanced
		Instance( const SharedAtNodePtr &node, NodeDeleter nodeDeleter, const std::string &instanceName, const AtNode *parent )
			:	m_node( node )
		{
			if( node )
			{
				AiNodeSetByte( node.get(), g_visibilityArnoldString, 0 );
				m_ginstance = SharedAtNodePtr(
					AiNode( g_ginstanceArnoldString, AtString( instanceName.c_str() ), parent ),
					nodeDeleter
				);
				AiNodeSetPtr( m_ginstance.get(), g_nodeArnoldString, m_node.get() );
			}
		}

		AtNode *node()
		{
			return m_ginstance.get() ? m_ginstance.get() : m_node.get();
		}

		void nodesCreated( vector<AtNode *> &nodes ) const
		{
			if( m_ginstance )
			{
				nodes.push_back( m_ginstance.get() );
			}
		}

	private :

		SharedAtNodePtr m_node;
		SharedAtNodePtr m_ginstance;

};

// Forward declaration
AtNode *convertProcedural( IECoreScenePreview::ConstProceduralPtr procedural, const ArnoldAttributes *attributes, const std::string &nodeName, const AtNode *parentNode );

class InstanceCache : public IECore::RefCounted
{

	public :

		InstanceCache( NodeDeleter nodeDeleter, AtNode *parentNode )
			:	m_nodeDeleter( nodeDeleter ), m_parentNode( parentNode )
		{
		}

		// Can be called concurrently with other get() calls.
		Instance get( const IECore::Object *object, const IECoreScenePreview::Renderer::AttributesInterface *attributes, const std::string &nodeName )
		{
			const ArnoldAttributes *arnoldAttributes = static_cast<const ArnoldAttributes *>( attributes );

			if( !canInstance( object, arnoldAttributes ) )
			{
				return Instance( convert( object, arnoldAttributes, nodeName ) );
			}

			IECore::MurmurHash h = object->hash();
			arnoldAttributes->hashGeometry( object, h );

			SharedAtNodePtr node;
			Cache::const_accessor readAccessor;
			if( m_cache.find( readAccessor, h ) )
			{
				node = readAccessor->second;
				readAccessor.release();
			}
			else
			{
				Cache::accessor writeAccessor;
				if( m_cache.insert( writeAccessor, h ) )
				{
					writeAccessor->second = convert( object, arnoldAttributes, "instance:" + h.toString() );
				}
				node = writeAccessor->second;
				writeAccessor.release();
			}

			return Instance( node, m_nodeDeleter, nodeName, m_parentNode );
		}

		Instance get( const std::vector<const IECore::Object *> &samples, const std::vector<float> &times, const IECoreScenePreview::Renderer::AttributesInterface *attributes, const std::string &nodeName )
		{
			const ArnoldAttributes *arnoldAttributes = static_cast<const ArnoldAttributes *>( attributes );

			if( !canInstance( samples.front(), arnoldAttributes ) )
			{
				return Instance( convert( samples, times, arnoldAttributes, nodeName ) );
			}

			IECore::MurmurHash h;
			for( std::vector<const IECore::Object *>::const_iterator it = samples.begin(), eIt = samples.end(); it != eIt; ++it )
			{
				(*it)->hash( h );
			}
			for( std::vector<float>::const_iterator it = times.begin(), eIt = times.end(); it != eIt; ++it )
			{
				h.append( *it );
			}
			arnoldAttributes->hashGeometry( samples.front(), h );

			SharedAtNodePtr node;
			Cache::const_accessor readAccessor;
			if( m_cache.find( readAccessor, h ) )
			{
				node = readAccessor->second;
				readAccessor.release();
			}
			else
			{
				Cache::accessor writeAccessor;
				if( m_cache.insert( writeAccessor, h ) )
				{
					writeAccessor->second = convert( samples, times, arnoldAttributes, "instance:" + h.toString() );
				}
				node = writeAccessor->second;
				writeAccessor.release();
			}

			return Instance( node, m_nodeDeleter, nodeName, m_parentNode );
		}

		// Must not be called concurrently with anything.
		void clearUnused()
		{
			vector<IECore::MurmurHash> toErase;
			for( Cache::iterator it = m_cache.begin(), eIt = m_cache.end(); it != eIt; ++it )
			{
				if( it->second.unique() )
				{
					// Only one reference - this is ours, so
					// nothing outside of the cache is using the
					// node.
					toErase.push_back( it->first );
				}
			}
			for( vector<IECore::MurmurHash>::const_iterator it = toErase.begin(), eIt = toErase.end(); it != eIt; ++it )
			{
				m_cache.erase( *it );
			}
		}

		void nodesCreated( vector<AtNode *> &nodes ) const
		{
			for( Cache::const_iterator it = m_cache.begin(), eIt = m_cache.end(); it != eIt; ++it )
			{
				if( it->second )
				{
					nodes.push_back( it->second.get() );
				}
			}
		}

	private :

		bool canInstance( const IECore::Object *object, const ArnoldAttributes *attributes ) const
		{
			if( IECore::runTimeCast<const IECoreScenePreview::Procedural>( object ) && m_nodeDeleter == AiNodeDestroy )
			{
				if( aiVersionLessThan( 5, 0, 1, 4 ) )
				{
					// Work around Arnold bug whereby deleting an instanced procedural
					// can lead to crashes. This unfortunately means that we don't get
					// to do instancing of procedurals during interactive renders, but
					// we can at least do it during batch renders.
					return false;
				}
			}
			return attributes->canInstanceGeometry( object );
		}

		SharedAtNodePtr convert( const IECore::Object *object, const ArnoldAttributes *attributes, const std::string &nodeName )
		{
			if( !object )
			{
				return SharedAtNodePtr();
			}

			AtNode *node = nullptr;
			if( const IECoreScenePreview::Procedural *procedural = IECore::runTimeCast<const IECoreScenePreview::Procedural>( object ) )
			{
				node = convertProcedural( procedural, attributes, nodeName, m_parentNode );
			}
			else
			{
				node = NodeAlgo::convert( object, nodeName, m_parentNode );
			}

			if( !node )
			{
				return SharedAtNodePtr();
			}

			attributes->applyGeometry( object, node );

			return SharedAtNodePtr( node, m_nodeDeleter );
		}

		SharedAtNodePtr convert( const std::vector<const IECore::Object *> &samples, const std::vector<float> &times, const ArnoldAttributes *attributes, const std::string &nodeName )
		{
			NodeAlgo::ensureUniformTimeSamples( times );
			AtNode *node = nullptr;
			if( const IECoreScenePreview::Procedural *procedural = IECore::runTimeCast<const IECoreScenePreview::Procedural>( samples.front() ) )
			{
				node = convertProcedural( procedural, attributes, nodeName, m_parentNode );
			}
			else
			{
				node = NodeAlgo::convert( samples, times[0], times[times.size() - 1], nodeName, m_parentNode );
			}

			if( !node )
			{
				return SharedAtNodePtr();
			}

			attributes->applyGeometry( samples.front(), node );

			return SharedAtNodePtr( node, m_nodeDeleter );

		}

		NodeDeleter m_nodeDeleter;
		AtNode *m_parentNode;

		typedef tbb::concurrent_hash_map<IECore::MurmurHash, SharedAtNodePtr> Cache;
		Cache m_cache;

};

IE_CORE_DECLAREPTR( InstanceCache )

} // namespace

//////////////////////////////////////////////////////////////////////////
// ArnoldObject
//////////////////////////////////////////////////////////////////////////

namespace
{

static IECore::InternedString g_surfaceAttributeName( "surface" );
static IECore::InternedString g_aiSurfaceAttributeName( "ai:surface" );

IE_CORE_FORWARDDECLARE( ArnoldLight )

class ArnoldObjectBase : public IECoreScenePreview::Renderer::ObjectInterface
{

	public :

		ArnoldObjectBase( const Instance &instance )
			:	m_instance( instance ), m_attributes( nullptr )
		{
		}

		void transform( const Imath::M44f &transform ) override
		{
			AtNode *node = m_instance.node();
			if( !node )
			{
				return;
			}
			applyTransform( node, transform );
		}

		void transform( const std::vector<Imath::M44f> &samples, const std::vector<float> &times ) override
		{
			AtNode *node = m_instance.node();
			if( !node )
			{
				return;
			}
			applyTransform( node, samples, times );
		}

		bool attributes( const IECoreScenePreview::Renderer::AttributesInterface *attributes ) override
		{
			const ArnoldAttributes *arnoldAttributes = static_cast<const ArnoldAttributes *>( attributes );

			AtNode *node = m_instance.node();
			if( !node || arnoldAttributes->apply( node, m_attributes.get() ) )
			{
				m_attributes = arnoldAttributes;
				return true;
			}

			return false;
		}

		void link( const IECore::InternedString &type, const IECoreScenePreview::Renderer::ConstObjectSetPtr &objects ) override
		{
		}

		const Instance &instance() const
		{
			return m_instance;
		}

	protected :

		void applyTransform( AtNode *node, const Imath::M44f &transform, const AtString matrixParameterName = g_matrixArnoldString )
		{
			AiNodeSetMatrix( node, matrixParameterName, reinterpret_cast<const AtMatrix&>( transform.x ) );
		}

		void applyTransform( AtNode *node, const std::vector<Imath::M44f> &samples, const std::vector<float> &times, const AtString matrixParameterName = g_matrixArnoldString )
		{
			const AtParamEntry *parameter = AiNodeEntryLookUpParameter( AiNodeGetNodeEntry( node ), matrixParameterName );
			if( AiParamGetType( parameter ) != AI_TYPE_ARRAY )
			{
				// Parameter doesn't support motion blur
				applyTransform( node, samples[0], matrixParameterName );
				return;
			}

			const size_t numSamples = samples.size();
			AtArray *matricesArray = AiArrayAllocate( 1, numSamples, AI_TYPE_MATRIX );
			for( size_t i = 0; i < numSamples; ++i )
			{
				AiArraySetMtx( matricesArray, i, reinterpret_cast<const AtMatrix&>( samples[i].x ) );
			}
			AiNodeSetArray( node, matrixParameterName, matricesArray );

			NodeAlgo::ensureUniformTimeSamples( times );
			AiNodeSetFlt( node, g_motionStartArnoldString, times[0] );
			AiNodeSetFlt( node, g_motionEndArnoldString, times[times.size() - 1] );

		}

		Instance m_instance;
		// We keep a reference to the currently applied attributes
		// for a couple of reasons :
		//
		//  - We need to keep the displacement and surface shaders
		//    alive for as long as they are referenced by m_instance.
		//  - We can use the previously applied attributes to determine
		//    if an incoming attribute edit is impossible because it
		//    would affect the instance itself, and return failure from
		//    `attributes()`.
		ConstArnoldAttributesPtr m_attributes;

};

IE_CORE_FORWARDDECLARE( ArnoldObject )

} // namespace

//////////////////////////////////////////////////////////////////////////
// ArnoldLightFilter
//////////////////////////////////////////////////////////////////////////

namespace
{

class ArnoldLightFilter : public ArnoldObjectBase
{

	public :

		ArnoldLightFilter( const std::string &name, const Instance &instance, NodeDeleter nodeDeleter, const AtNode *parentNode )
			:	ArnoldObjectBase( instance ), m_name( name ), m_nodeDeleter( nodeDeleter ), m_parentNode( parentNode )
		{
		}

		~ArnoldLightFilter() override
		{
		}

		void transform( const Imath::M44f &transform ) override
		{
			ArnoldObjectBase::transform( transform );
			m_transformMatrices.clear();
			m_transformTimes.clear();
			m_transformMatrices.push_back( transform );
			applyLightFilterTransform();
		}

		void transform( const std::vector<Imath::M44f> &samples, const std::vector<float> &times ) override
		{
			ArnoldObjectBase::transform( samples, times );
			m_transformMatrices = samples;
			m_transformTimes = times;
			applyLightFilterTransform();
		}

		bool attributes( const IECoreScenePreview::Renderer::AttributesInterface *attributes ) override
		{
			if( !ArnoldObjectBase::attributes( attributes ) )
			{
				return false;
			}

			// Update light filter shader.

			if( m_attributes->lightFilterShader() )
			{
				if( !m_lightFilterShader )
				{
					m_lightFilterShader = new ArnoldShader( m_attributes->lightFilterShader(), m_nodeDeleter, "lightFilter:" + m_name, m_parentNode );
					applyLightFilterTransform();
				}
				else
				{
					bool keptRootShader = m_lightFilterShader->update( m_attributes->lightFilterShader() );
					if( !keptRootShader )
					{
						// Couldn't update existing shader in place because the shader type
						// was changed. This will leave dangling pointers in any `filters` lists
						// held by lights. Return false to force the client to rebuild from
						// scratch.
						return false;
					}
				}
			}
			else
			{
				if( m_lightFilterShader )
				{
					// Removing `m_lightFilterShader` would create dangling pointers,
					// so we can not make the edit.
					return false;
				}
			}

			return true;
		}

		void nodesCreated( vector<AtNode *> &nodes ) const
		{
			if( m_lightFilterShader )
			{
				m_lightFilterShader->nodesCreated( nodes );
			}
		}

		ArnoldShader *lightFilterShader() const
		{
			return m_lightFilterShader.get();
		}

	private :

		void applyLightFilterTransform()
		{
			if( !m_lightFilterShader || m_transformMatrices.empty() )
			{
				return;
			}
			AtNode *root = m_lightFilterShader->root();
			if( m_transformTimes.empty() )
			{
				assert( m_transformMatrices.size() == 1 );
				applyTransform( root, m_transformMatrices[0], g_geometryMatrixArnoldString );
			}
			else
			{
				applyTransform( root, m_transformMatrices, m_transformTimes, g_geometryMatrixArnoldString );
			}
		}

		std::string m_name;
		vector<Imath::M44f> m_transformMatrices;
		vector<float> m_transformTimes;
		NodeDeleter m_nodeDeleter;
		const AtNode *m_parentNode;
		ArnoldShaderPtr m_lightFilterShader;

};

IE_CORE_DECLAREPTR( ArnoldLightFilter )

} // namespace

//////////////////////////////////////////////////////////////////////////
// ArnoldLight
//////////////////////////////////////////////////////////////////////////

namespace
{

IECore::InternedString g_lightFilters( "lightFilters" );

class ArnoldLight : public ArnoldObjectBase
{

	public :

		ArnoldLight( const std::string &name, const Instance &instance, NodeDeleter nodeDeleter, const AtNode *parentNode )
			:	ArnoldObjectBase( instance ), m_name( name ), m_nodeDeleter( nodeDeleter ), m_parentNode( parentNode )
		{
		}

		~ArnoldLight() override
		{
		}

		void transform( const Imath::M44f &transform ) override
		{
			ArnoldObjectBase::transform( transform );
			m_transformMatrices.clear();
			m_transformTimes.clear();
			m_transformMatrices.push_back( transform );
			applyLightTransform();
		}

		void transform( const std::vector<Imath::M44f> &samples, const std::vector<float> &times ) override
		{
			ArnoldObjectBase::transform( samples, times );
			m_transformMatrices = samples;
			m_transformTimes = times;
			applyLightTransform();
		}

		bool attributes( const IECoreScenePreview::Renderer::AttributesInterface *attributes ) override
		{
			ConstArnoldAttributesPtr oldAttributes = m_attributes;
			if( !ArnoldObjectBase::attributes( attributes ) )
			{
				return false;
			}

			// Update light shader.

			if( m_attributes->lightShader() )
			{
				if( !m_lightShader )
				{
					m_lightShader = new ArnoldShader( m_attributes->lightShader(), m_nodeDeleter, "light:" + m_name, m_parentNode );

					applyLightTransform();

					// Link mesh lights to the geometry held by ArnoldObjectBase.

					if( AiNodeIs( m_lightShader->root(), g_meshLightArnoldString ) )
					{
						if( m_instance.node() )
						{
							AiNodeSetPtr( m_lightShader->root(), g_meshArnoldString, m_instance.node() );
						}
						else
						{
							// Don't output mesh lights from locations with no object
							m_lightShader = nullptr;
						}
					}
				}
				else
				{
					const IECoreScene::Shader* lightOutput = m_attributes->lightShader()->outputShader();
					if( lightOutput && lightOutput->getName() == "quad_light" )
					{
						IECoreScene::ShaderNetwork::Parameter newColorParameter = m_attributes->lightShader()->getOutput();
						newColorParameter.name = "color";
						IECoreScene::ShaderNetwork::Parameter newColorInput = m_attributes->lightShader()->input( newColorParameter );

						IECoreScene::ShaderNetwork::Parameter oldColorParameter = oldAttributes->lightShader()->getOutput();
						oldColorParameter.name = "color";
						IECoreScene::ShaderNetwork::Parameter oldColorInput = oldAttributes->lightShader()->input( oldColorParameter );

						if( newColorInput && oldColorInput )
						{
							IECore::MurmurHash newColorHash, oldColorHash;
							hashShaderOutputParameter( m_attributes->lightShader(), newColorInput, newColorHash );
							hashShaderOutputParameter( oldAttributes->lightShader(), oldColorInput, oldColorHash );
							if( newColorHash != oldColorHash )
							{
								// Arnold currently fails to update quad light shaders during interactive renders
								// correctly.  ( At least when there is an edit to the color parameter, and it's
								// driven by a network which contains a texture. )
								// Until they fix this, we can just throw out and rebuild quad lights whenever
								// there's a change to a network driving color
								return false;
							}
						}
					}

					bool keptRootShader = m_lightShader->update( m_attributes->lightShader() );
					if( !keptRootShader )
					{
						// Couldn't update existing shader in place because the shader type
						// was changed. This will leave dangling pointers in any `light_group`
						// lists held by objects. Return false to force the client to rebuild from
						// scratch.
						return false;
					}
				}
			}
			else
			{
				if( m_lightShader )
				{
					// Removing `m_lightShader` would create dangling light linking pointers,
					// so we can not make the edit - the client must rebuild instead.
					return false;
				}
			}

			// Update filter links if needed.

			if(
				( oldAttributes && oldAttributes->lightFilterShaders() != m_attributes->lightFilterShaders() ) ||
				( !oldAttributes && m_attributes->lightFilterShaders().size() )
			)
			{
				updateLightFilterLinks();
			}

			return true;
		}

		void link( const IECore::InternedString &type, const IECoreScenePreview::Renderer::ConstObjectSetPtr &lightFilters ) override
		{
			if( type != g_lightFilters || lightFilters == m_linkedLightFilters )
			{
				return;
			}

			m_linkedLightFilters = lightFilters;
			updateLightFilterLinks();
		}

		const ArnoldShader *lightShader() const
		{
			return m_lightShader.get();
		}

		void nodesCreated( vector<AtNode *> &nodes ) const
		{
			if( m_lightShader )
			{
				m_lightShader->nodesCreated( nodes );
			}
		}

	private :

		void applyLightTransform()
		{
			if( !m_lightShader || m_transformMatrices.empty() )
			{
				return;
			}
			AtNode *root = m_lightShader->root();
			if( m_transformTimes.empty() )
			{
				assert( m_transformMatrices.size() == 1 );
				applyTransform( root, m_transformMatrices[0] );
			}
			else
			{
				applyTransform( root, m_transformMatrices, m_transformTimes );
			}
		}

		void updateLightFilterLinks()
		{
			if( !m_lightShader )
			{
				return;
			}

			auto &attributesLightFilters = m_attributes->lightFilterShaders();
			vector<AtNode *> lightFilterNodes;
			lightFilterNodes.reserve(
				( m_linkedLightFilters ? m_linkedLightFilters->size() : 0 ) + attributesLightFilters.size()
			);

			if( m_linkedLightFilters )
			{
				for( const auto &filter : *m_linkedLightFilters )
				{
					const ArnoldLightFilter *arnoldFilter = static_cast<const ArnoldLightFilter *>( filter.get() );
					if( arnoldFilter->lightFilterShader() )
					{
						lightFilterNodes.push_back( arnoldFilter->lightFilterShader()->root() );
					}
				}
			}

			for( const auto &filterShader : attributesLightFilters )
			{
				lightFilterNodes.push_back( filterShader->root() );
			}

			AiNodeSetArray(
				m_lightShader->root(), g_filtersArnoldString,
				AiArrayConvert( lightFilterNodes.size(), 1, AI_TYPE_NODE, lightFilterNodes.data() )
			);
		}

		// Because the AtNode for the light arrives via attributes(),
		// we need to store the transform and name ourselves so we have
		// them later when we need them.
		std::string m_name;
		vector<Imath::M44f> m_transformMatrices;
		vector<float> m_transformTimes;
		NodeDeleter m_nodeDeleter;
		const AtNode *m_parentNode;
		ArnoldShaderPtr m_lightShader;
		IECoreScenePreview::Renderer::ConstObjectSetPtr m_linkedLightFilters;

};

IE_CORE_DECLAREPTR( ArnoldLight )

} // namespace

//////////////////////////////////////////////////////////////////////////
// ArnoldObject
//////////////////////////////////////////////////////////////////////////

namespace
{

IECore::InternedString g_lights( "lights" );

class ArnoldObject : public ArnoldObjectBase
{

	public :

		ArnoldObject( const Instance &instance )
			:	ArnoldObjectBase( instance )
		{
		}

		~ArnoldObject() override
		{
		}

		void link( const IECore::InternedString &type, const IECoreScenePreview::Renderer::ConstObjectSetPtr &objects ) override
		{
			AtNode *node = m_instance.node();
			if( !node )
			{
				return;
			}

			AtString groupParameterName;
			AtString useParameterName;
			if( type == g_lights )
			{
				groupParameterName = g_lightGroupArnoldString;
				useParameterName = g_useLightGroupArnoldString;
			}
			else if( type == g_shadowGroup )
			{
				groupParameterName = g_shadowGroupArnoldString;
				useParameterName = g_useShadowGroupArnoldString;
			}
			else
			{
				return;
			}

			if( objects )
			{
				vector<AtNode *> lightNodes; lightNodes.reserve( objects->size() );
				for( const auto &o : *objects )
				{
					auto arnoldLight = dynamic_cast<const ArnoldLight *>( o.get() );
					if( arnoldLight && arnoldLight->lightShader() )
					{
						lightNodes.push_back( arnoldLight->lightShader()->root() );
					}
					else
					{
						IECore::msg( IECore::Msg::Warning, "ArnoldObject::link()", "Attempt to link nonexistent light" );
					}
				}

				AiNodeSetArray( node, groupParameterName, AiArrayConvert( lightNodes.size(), 1, AI_TYPE_NODE, lightNodes.data() ) );
				AiNodeSetBool( node, useParameterName, true );
			}
			else
			{
				AiNodeResetParameter( node, groupParameterName );
				AiNodeResetParameter( node, useParameterName );
			}
		}

};

IE_CORE_DECLAREPTR( ArnoldLight )

} // namespace

//////////////////////////////////////////////////////////////////////////
// Procedurals
//////////////////////////////////////////////////////////////////////////

namespace
{

class ProceduralRenderer final : public ArnoldRendererBase
{

	public :

		// We use a null node deleter because Arnold will automatically
		// destroy all nodes belonging to the procedural when the procedural
		// itself is destroyed.
		/// \todo The base class currently makes a new shader cache
		/// and a new instance cache. Can we share with the parent
		/// renderer instead?
		/// \todo Pass through the parent message hander so we can redirect
		/// IECore::msg message handlers here.
		ProceduralRenderer( AtNode *procedural, IECore::ConstCompoundObjectPtr attributesToInherit )
			:	ArnoldRendererBase( nullNodeDeleter, procedural ), m_attributesToInherit( attributesToInherit )
		{
		}

		void option( const IECore::InternedString &name, const IECore::Object *value ) override
		{
			IECore::msg( IECore::Msg::Warning, "ArnoldRenderer", "Procedurals can not call option()" );
		}

		void output( const IECore::InternedString &name, const IECoreScene::Output *output ) override
		{
			IECore::msg( IECore::Msg::Warning, "ArnoldRenderer", "Procedurals can not call output()" );
		}

		ArnoldRendererBase::AttributesInterfacePtr attributes( const IECore::CompoundObject *attributes ) override
		{
			// Emulate attribute inheritance.
			IECore::CompoundObjectPtr fullAttributes = new IECore::CompoundObject;
			for( const auto &a : m_attributesToInherit->members() )
			{
				if( !boost::starts_with( a.first.c_str(), "user:" ) )
				{
					// We ignore user attributes because they follow normal inheritance
					// in Arnold anyway. They will be written onto the `ginstance` node
					// referring to the procedural instead.
					fullAttributes->members()[a.first] = a.second;
				}
			}
			for( const auto &a : attributes->members() )
			{
				fullAttributes->members()[a.first] = a.second;
			}
			return ArnoldRendererBase::attributes( fullAttributes.get() );
		}

		ObjectInterfacePtr camera( const std::string &name, const IECoreScene::Camera *camera, const AttributesInterface *attributes ) override
		{
			IECore::msg( IECore::Msg::Warning, "ArnoldRenderer", "Procedurals can not call camera()" );
			return nullptr;
		}

		ObjectInterfacePtr light( const std::string &name, const IECore::Object *object, const AttributesInterface *attributes ) override
		{
			ArnoldLightPtr result = static_pointer_cast<ArnoldLight>(
				ArnoldRendererBase::light( name, object, attributes )
			);

			NodesCreatedMutex::scoped_lock lock( m_nodesCreatedMutex );
			result->instance().nodesCreated( m_nodesCreated );
			result->nodesCreated( m_nodesCreated );
			return result;
		}

		ObjectInterfacePtr lightFilter( const std::string &name, const IECore::Object *object, const AttributesInterface *attributes ) override
		{
			ArnoldLightFilterPtr result = static_pointer_cast<ArnoldLightFilter>(
				ArnoldRendererBase::lightFilter( name, object, attributes )
			);

			NodesCreatedMutex::scoped_lock lock( m_nodesCreatedMutex );
			result->instance().nodesCreated( m_nodesCreated );
			result->nodesCreated( m_nodesCreated );
			return result;
		}

		Renderer::ObjectInterfacePtr object( const std::string &name, const IECore::Object *object, const AttributesInterface *attributes ) override
		{
			ArnoldObjectPtr result = static_pointer_cast<ArnoldObject>(
				ArnoldRendererBase::object( name, object, attributes )
			);

			NodesCreatedMutex::scoped_lock lock( m_nodesCreatedMutex );
			result->instance().nodesCreated( m_nodesCreated );
			return result;
		}

		ObjectInterfacePtr object( const std::string &name, const std::vector<const IECore::Object *> &samples, const std::vector<float> &times, const AttributesInterface *attributes ) override
		{
			ArnoldObjectPtr result = static_pointer_cast<ArnoldObject>(
				ArnoldRendererBase::object( name, samples, times, attributes )
			);

			NodesCreatedMutex::scoped_lock lock( m_nodesCreatedMutex );
			result->instance().nodesCreated( m_nodesCreated );
			return result;
		}

		void render() override
		{
			IECore::msg( IECore::Msg::Warning, "ArnoldRenderer", "Procedurals can not call render()" );
		}

		void pause() override
		{
			IECore::msg( IECore::Msg::Warning, "ArnoldRenderer", "Procedurals can not call pause()" );
		}

		void nodesCreated( vector<AtNode *> &nodes )
		{
			nodes.insert( nodes.begin(), m_nodesCreated.begin(), m_nodesCreated.end() );
			m_instanceCache->nodesCreated( nodes );
			m_shaderCache->nodesCreated( nodes );
		}

	private :

		IECore::ConstCompoundObjectPtr m_attributesToInherit;

		typedef tbb::spin_mutex NodesCreatedMutex;
		NodesCreatedMutex m_nodesCreatedMutex;
		vector<AtNode *> m_nodesCreated;

};

IE_CORE_DECLAREPTR( ProceduralRenderer )

struct ProceduralData : boost::noncopyable
{
	vector<AtNode *> nodesCreated;
};

int procInit( AtNode *node, void **userPtr )
{
	ProceduralData *data = (ProceduralData *)( AiNodeGetPtr( node, g_userPtrArnoldString ) );
	*userPtr = data;
	return 1;
}

int procCleanup( const AtNode *node, void *userPtr )
{
	const ProceduralData *data = (ProceduralData *)( userPtr );
	delete data;
	return 1;
}

int procNumNodes( const AtNode *node, void *userPtr )
{
	const ProceduralData *data = (ProceduralData *)( userPtr );
	return data->nodesCreated.size();
}

AtNode *procGetNode( const AtNode *node, void *userPtr, int i )
{
	const ProceduralData *data = (ProceduralData *)( userPtr );
	return data->nodesCreated[i];
}

int procFunc( AtProceduralNodeMethods *methods )
{
	methods->Init = procInit;
	methods->Cleanup = procCleanup;
	methods->NumNodes = procNumNodes;
	methods->GetNode = procGetNode;
	return 1;
}

AtNode *convertProcedural( IECoreScenePreview::ConstProceduralPtr procedural, const ArnoldAttributes *attributes, const std::string &nodeName, const AtNode *parentNode )
{
	AtNode *node = AiNode( g_proceduralArnoldString, AtString( nodeName.c_str() ), parentNode );

	AiNodeSetPtr( node, g_funcPtrArnoldString, (void *)procFunc );

<<<<<<< HEAD
	ProceduralRendererPtr renderer = new ProceduralRenderer( node, attributes->allAttributes() );
	procedural->render( renderer.get() );
=======
	ProceduralRendererPtr renderer = new ProceduralRenderer( node );
	IECorePreview::ParallelAlgo::isolate(
		// Isolate in case procedural spawns TBB tasks, because
		// `convertProcedural()` is called behind a lock in
		// `InstanceCache.get()`.
		[&]() {
			procedural->render( renderer.get() );
		}
	);
>>>>>>> 86021515

	ProceduralData *data = new ProceduralData;
	renderer->nodesCreated( data->nodesCreated );
	AiNodeSetPtr( node, g_userPtrArnoldString, data );

	return node;
}

bool isConvertedProcedural( const AtNode *node )
{
	return AiNodeIs( node, g_proceduralArnoldString ) && AiNodeGetPtr( node, g_funcPtrArnoldString ) == procFunc;
}

} // namespace

//////////////////////////////////////////////////////////////////////////
// Globals
//////////////////////////////////////////////////////////////////////////

namespace
{

/// \todo Should these be defined in the Renderer base class?
/// Or maybe be in a utility header somewhere?
IECore::InternedString g_frameOptionName( "frame" );
IECore::InternedString g_cameraOptionName( "camera" );

IECore::InternedString g_logFileNameOptionName( "ai:log:filename" );
IECore::InternedString g_logMaxWarningsOptionName( "ai:log:max_warnings" );
IECore::InternedString g_statisticsFileNameOptionName( "ai:statisticsFileName" );
IECore::InternedString g_profileFileNameOptionName( "ai:profileFileName" );
IECore::InternedString g_pluginSearchPathOptionName( "ai:plugin_searchpath" );
IECore::InternedString g_aaSeedOptionName( "ai:AA_seed" );
IECore::InternedString g_progressiveMinAASamplesOptionName( "ai:progressive_min_AA_samples" );
IECore::InternedString g_sampleMotionOptionName( "sampleMotion" );
IECore::InternedString g_atmosphereOptionName( "ai:atmosphere" );
IECore::InternedString g_backgroundOptionName( "ai:background" );
IECore::InternedString g_colorManagerOptionName( "ai:color_manager" );
IECore::InternedString g_subdivDicingCameraOptionName( "ai:subdiv_dicing_camera" );

std::string g_logFlagsOptionPrefix( "ai:log:" );
std::string g_consoleFlagsOptionPrefix( "ai:console:" );

const int g_logFlagsDefault = AI_LOG_ALL;
const int g_consoleFlagsDefault = AI_LOG_WARNINGS | AI_LOG_ERRORS | AI_LOG_TIMESTAMP | AI_LOG_BACKTRACE | AI_LOG_MEMORY | AI_LOG_COLOR;

class ArnoldGlobals
{

	public :

		ArnoldGlobals( IECoreScenePreview::Renderer::RenderType renderType, const std::string &fileName, ShaderCache *shaderCache, IECore::MessageHandler *messageHandler )
			:	m_renderType( renderType ),
				m_universeBlock( new IECoreArnold::UniverseBlock( /* writable = */ true ) ),
				m_logFileFlags( g_logFlagsDefault ),
				m_consoleFlags( g_consoleFlagsDefault ),
				m_shaderCache( shaderCache ),
				m_renderBegun( false ),
				m_assFileName( fileName )
		{
			// This only takes effect if called after the UniverseBlock has been created
			if( messageHandler )
			{
				g_currentMessageHandler = messageHandler;
				AiMsgSetCallback( &aiMsgCallback );
			}
			else
			{
				AiMsgResetCallback();
				g_currentMessageHandler = nullptr;
			}

			AiMsgSetLogFileFlags( m_logFileFlags );
			AiMsgSetConsoleFlags( m_consoleFlags );
			// Get OSL shaders onto the shader searchpath.
			option( g_pluginSearchPathOptionName, new IECore::StringData( "" ) );
		}

		~ArnoldGlobals()
		{
			if( m_renderBegun )
			{
				AiRenderInterrupt( AI_BLOCKING );
				AiRenderEnd();
			}

			// Ensures shutdown messages are still handled by our message handler
			m_universeBlock.reset( nullptr );

			AiMsgResetCallback();
			g_currentMessageHandler = nullptr;
		}

		void option( const IECore::InternedString &name, const IECore::Object *value )
		{
			AtNode *options = AiUniverseGetOptions();
			if( name == g_frameOptionName )
			{
				if( value == nullptr )
				{
					m_frame = boost::none;
				}
				else if( const IECore::IntData *d = reportedCast<const IECore::IntData>( value, "option", name ) )
				{
					m_frame = d->readable();
				}
				return;
			}
			else if( name == g_cameraOptionName )
			{
				if( value == nullptr )
				{
					m_cameraName = "";
				}
				else if( const IECore::StringData *d = reportedCast<const IECore::StringData>( value, "option", name ) )
				{
					m_cameraName = d->readable();

				}
				return;
			}
			else if( name == g_subdivDicingCameraOptionName )
			{
				if( value == nullptr )
				{
					m_subdivDicingCameraName = "";
				}
				else if( const IECore::StringData *d = reportedCast<const IECore::StringData>( value, "option", name ) )
				{
					m_subdivDicingCameraName = d->readable();

				}
				return;
			}
			else if( name == g_logFileNameOptionName )
			{
				if( value == nullptr )
				{
					AiMsgSetLogFileName( "" );
				}
				else if( const IECore::StringData *d = reportedCast<const IECore::StringData>( value, "option", name ) )
				{
					if( !d->readable().empty() )
					{
						try
						{
							boost::filesystem::path path( d->readable() );
							path.remove_filename();
							boost::filesystem::create_directories( path );
						}
						catch( const std::exception &e )
						{
							IECore::msg( IECore::Msg::Error, "ArnoldRenderer::option()", e.what() );
						}
					}
					AiMsgSetLogFileName( d->readable().c_str() );

				}
				return;
			}
			else if( name == g_statisticsFileNameOptionName )
			{
				AiStatsSetMode( AI_STATS_MODE_OVERWRITE );

				if( value == nullptr )
				{
					AiStatsSetFileName( "" );
				}
				else if( const IECore::StringData *d = reportedCast<const IECore::StringData>( value, "option", name ) )
				{
					if( !d->readable().empty() )
					{
						try
						{
							boost::filesystem::path path( d->readable() );
							path.remove_filename();
							boost::filesystem::create_directories( path );
						}
						catch( const std::exception &e )
						{
							IECore::msg( IECore::Msg::Error, "ArnoldRenderer::option()", e.what() );
						}
					}
					AiStatsSetFileName( d->readable().c_str() );

				}
				return;
			}
			else if( name == g_profileFileNameOptionName )
			{
				if( value == nullptr )
				{
					AiProfileSetFileName( "" );
				}
				else if( const IECore::StringData *d = reportedCast<const IECore::StringData>( value, "option", name ) )
				{
					if( !d->readable().empty() )
					{
						try
						{
							boost::filesystem::path path( d->readable() );
							path.remove_filename();
							boost::filesystem::create_directories( path );
						}
						catch( const std::exception &e )
						{
							IECore::msg( IECore::Msg::Error, "ArnoldRenderer::option()", e.what() );
						}
					}

					AiProfileSetFileName( d->readable().c_str() );
				}
				return;
			}
			else if( name == g_logMaxWarningsOptionName )
			{
				if( value == nullptr )
				{
					AiMsgSetMaxWarnings( 100 );
				}
				else if( const IECore::IntData *d = reportedCast<const IECore::IntData>( value, "option", name ) )
				{
					AiMsgSetMaxWarnings( d->readable() );
				}
				return;
			}
			else if( boost::starts_with( name.c_str(), g_logFlagsOptionPrefix ) )
			{
				if( updateLogFlags( name.string().substr( g_logFlagsOptionPrefix.size() ), IECore::runTimeCast<const IECore::Data>( value ), /* console = */ false ) )
				{
					return;
				}
			}
			else if( boost::starts_with( name.c_str(), g_consoleFlagsOptionPrefix ) )
			{
				if( updateLogFlags( name.string().substr( g_consoleFlagsOptionPrefix.size() ), IECore::runTimeCast<const IECore::Data>( value ), /* console = */ true ) )
				{
					return;
				}
			}
			else if( name == g_progressiveMinAASamplesOptionName )
			{
				if( value == nullptr )
				{
					m_progressiveMinAASamples = boost::none;
				}
				else if( const IECore::IntData *d = reportedCast<const IECore::IntData>( value, "option", name ) )
				{
					m_progressiveMinAASamples = d->readable();
				}
				return;
			}
			else if( name == g_aaSeedOptionName )
			{
				if( value == nullptr )
				{
					m_aaSeed = boost::none;
				}
				else if( const IECore::IntData *d = reportedCast<const IECore::IntData>( value, "option", name ) )
				{
					m_aaSeed = d->readable();
				}
				return;
			}
			else if( name == g_sampleMotionOptionName )
			{
				if( value == nullptr )
				{
					m_sampleMotion = boost::none;
				}
				else if( const IECore::BoolData *d = reportedCast<const IECore::BoolData>( value, "option", name ) )
				{
					m_sampleMotion = d->readable();
				}
				return;
			}
			else if( name == g_pluginSearchPathOptionName )
			{
				// We must include the OSL searchpaths in Arnold's shader
				// searchpaths so that the OSL shaders can be found.
				const char *searchPath = getenv( "OSL_SHADER_PATHS" );
				std::string s( searchPath ? searchPath : "" );
				if( value )
				{
					if( const IECore::StringData *d = reportedCast<const IECore::StringData>( value, "option", name ) )
					{
						s = d->readable() + ":" + s;
					}
				}
				AiNodeSetStr( options, g_pluginSearchPathArnoldString, AtString( s.c_str() ) );
				return;
			}
			else if( name == g_colorManagerOptionName )
			{
				m_colorManager = nullptr;
				if( value )
				{
					if( const IECoreScene::ShaderNetwork *d = reportedCast<const IECoreScene::ShaderNetwork>( value, "option", name ) )
					{
						m_colorManager = m_shaderCache->get( d, nullptr );
					}
				}
				AiNodeSetPtr( options, g_colorManagerArnoldString, m_colorManager ? m_colorManager->root() : nullptr );
				return;
			}
			else if( name == g_atmosphereOptionName )
			{
				m_atmosphere = nullptr;
				if( value )
				{
					if( const IECoreScene::ShaderNetwork *d = reportedCast<const IECoreScene::ShaderNetwork>( value, "option", name ) )
					{
						m_atmosphere = m_shaderCache->get( d, nullptr );
					}
				}
				AiNodeSetPtr( options, g_atmosphereArnoldString, m_atmosphere ? m_atmosphere->root() : nullptr );
				return;
			}
			else if( name == g_backgroundOptionName )
			{
				m_background = nullptr;
				if( value )
				{
					if( const IECoreScene::ShaderNetwork *d = reportedCast<const IECoreScene::ShaderNetwork>( value, "option", name ) )
					{
						m_background = m_shaderCache->get( d, nullptr );
					}
				}
				AiNodeSetPtr( options, g_backgroundArnoldString, m_background ? m_background->root() : nullptr );
				return;
			}
			else if( boost::starts_with( name.c_str(), "ai:aov_shader:" ) )
			{
				m_aovShaders.erase( name );
				if( value )
				{
					if( const IECoreScene::ShaderNetwork *d = reportedCast<const IECoreScene::ShaderNetwork>( value, "option", name ) )
					{
						m_aovShaders[name] = m_shaderCache->get( d, nullptr );
					}
				}

				AtArray *array = AiArrayAllocate( m_aovShaders.size(), 1, AI_TYPE_NODE );
				int i = 0;
				for( AOVShaderMap::const_iterator it = m_aovShaders.begin(); it != m_aovShaders.end(); ++it )
				{
					AiArraySetPtr( array, i++, it->second->root() );
				}
				AiNodeSetArray( options, g_aovShadersArnoldString, array );
				return;
			}
			else if( boost::starts_with( name.c_str(), "ai:declare:" ) )
			{
				AtString arnoldName( name.c_str() + 11 );
				const AtParamEntry *parameter = AiNodeEntryLookUpParameter( AiNodeGetNodeEntry( options ), arnoldName );
				if( parameter )
				{
					IECore::msg( IECore::Msg::Warning, "IECoreArnold::Renderer::option", boost::format( "Unable to declare existing option \"%s\"." ) % arnoldName.c_str() );
				}
				else
				{
					const AtUserParamEntry *userParameter = AiNodeLookUpUserParameter( options, arnoldName );
					if( userParameter )
					{
						AiNodeResetParameter( options, arnoldName );
					}
					const IECore::Data *dataValue = IECore::runTimeCast<const IECore::Data>( value );
					if( dataValue )
					{
						ParameterAlgo::setParameter( options, arnoldName, dataValue );
					}
				}
				return;
			}
			else if( boost::starts_with( name.c_str(), "ai:" ) )
			{
				AtString arnoldName( name.c_str() + 3 );
				const AtParamEntry *parameter = AiNodeEntryLookUpParameter( AiNodeGetNodeEntry( options ), arnoldName );
				if( parameter )
				{
					const IECore::Data *dataValue = IECore::runTimeCast<const IECore::Data>( value );
					if( dataValue )
					{
						ParameterAlgo::setParameter( options, arnoldName, dataValue );
					}
					else
					{
						AiNodeResetParameter( options, arnoldName );
					}
					return;
				}
			}
			else if( boost::starts_with( name.c_str(), "user:" ) )
			{
				AtString arnoldName( name.c_str() );
				const IECore::Data *dataValue = IECore::runTimeCast<const IECore::Data>( value );
				if( dataValue )
				{
					ParameterAlgo::setParameter( options, arnoldName, dataValue );
				}
				else
				{
					AiNodeResetParameter( options, arnoldName );
				}
				return;
			}
			else if( boost::contains( name.c_str(), ":" ) )
			{
				// Ignore options prefixed for some other renderer.
				return;
			}

			IECore::msg( IECore::Msg::Warning, "IECoreArnold::Renderer::option", boost::format( "Unknown option \"%s\"." ) % name.c_str() );
		}

		void output( const IECore::InternedString &name, const IECoreScene::Output *output )
		{
			m_outputs.erase( name );
			if( output )
			{
				try
				{
					m_outputs[name] = new ArnoldOutput( name, output, nodeDeleter( m_renderType ) );
				}
				catch( const std::exception &e )
				{
					IECore::msg( IECore::Msg::Warning, "IECoreArnold::Renderer::output", e.what() );
				}
			}

		}

		// Some of Arnold's globals come from camera parameters, so the
		// ArnoldRenderer calls this method to notify the ArnoldGlobals
		// of each camera as it is created.
		void camera( const std::string &name, IECoreScene::ConstCameraPtr camera )
		{
			m_cameras[name] = camera;
		}

		void render()
		{
			updateCameraMeshes();

			AtNode *options = AiUniverseGetOptions();

			AiNodeSetInt(
				options, g_aaSeedArnoldString,
				m_aaSeed.get_value_or( m_frame.get_value_or( 1 ) )
			);

			AtNode *dicingCamera = nullptr;
			if( m_subdivDicingCameraName.size() )
			{
				dicingCamera = AiNodeLookUpByName( AtString( m_subdivDicingCameraName.c_str() ) );
				if( !dicingCamera )
				{
					IECore::msg( IECore::Msg::Warning, "IECoreArnold::Renderer", "Could not find dicing camera named: " + m_subdivDicingCameraName );
				}
			}

			if( dicingCamera )
			{
				AiNodeSetPtr( options, g_subdivDicingCameraString, dicingCamera );
			}
			else
			{
				AiNodeResetParameter( options, g_subdivDicingCameraString );
			}

			// Do the appropriate render based on
			// m_renderType.
			switch( m_renderType )
			{
				case IECoreScenePreview::Renderer::Batch :
				{
					// Loop through all cameras referenced by any current outputs,
					// and do a render for each
					std::set<std::string> cameraOverrides;
					for( const auto &it : m_outputs )
					{
						cameraOverrides.insert( it.second->cameraOverride() );
					}

					for( const auto &cameraOverride : cameraOverrides )
					{
						updateCamera( cameraOverride.size() ? cameraOverride : m_cameraName );
						const int result = AiRender( AI_RENDER_MODE_CAMERA );
						if( result != AI_SUCCESS )
						{
							throwError( result );
						}
					}
					break;
				}
				case IECoreScenePreview::Renderer::SceneDescription :
					// An ASS file can only contain options to render from one camera,
					// so just use the default camera
					updateCamera( m_cameraName );
					AiASSWrite( m_assFileName.c_str(), AI_NODE_ALL );
					break;
				case IECoreScenePreview::Renderer::Interactive :
					// If we want to use Arnold's progressive refinement, we can't be constantly switching
					// the camera around, so just use the default camera
					if( m_renderBegun )
					{
						AiRenderInterrupt( AI_BLOCKING );
					}
					updateCamera( m_cameraName );

					AiNodeSetBool( AiUniverseGetOptions(), g_enableProgressiveRenderString, true );
					AiRenderSetHintBool( AtString( "progressive" ), true );
					AiRenderSetHintInt( AtString( "progressive_min_AA_samples" ), m_progressiveMinAASamples.get_value_or( -4 ) );

					if( !m_renderBegun )
					{
						AiRenderBegin( AI_RENDER_MODE_CAMERA );

						// Arnold's AiRenderGetStatus is not particularly reliable - renders start up on a separate thread,
						// and the currently reported status may not include recent changes.  So instead, we track a basic
						// status flag for whether we are already rendering ourselves
						m_renderBegun = true;
					}
					else
					{
						AiRenderRestart();
					}
					break;
			}
		}

		void pause()
		{
			// We need to block here because pause() is used to make sure that the render isn't running
			// before performing IPR edits.
			AiRenderInterrupt( AI_BLOCKING );
		}

	private :

		void throwError( int errorCode )
		{
			switch( errorCode )
			{
				case AI_ABORT :
					throw IECore::Exception( "Render aborted" );
				case AI_ERROR_NO_CAMERA :
					throw IECore::Exception( "Camera not defined" );
				case AI_ERROR_BAD_CAMERA :
					throw IECore::Exception( "Bad camera" );
				case AI_ERROR_VALIDATION :
					throw IECore::Exception( "Usage not validated" );
				case AI_ERROR_RENDER_REGION :
					throw IECore::Exception( "Invalid render region" );
				case AI_INTERRUPT :
					throw IECore::Exception( "Render interrupted by user" );
				case AI_ERROR_NO_OUTPUTS :
					throw IECore::Exception( "No outputs" );
				case AI_ERROR :
					throw IECore::Exception( "Generic Arnold error" );
			}
		}

		bool updateLogFlags( const std::string name, const IECore::Data *value, bool console )
		{
			int flagToModify = AI_LOG_NONE;
			if( name == "info" )
			{
				flagToModify = AI_LOG_INFO;
			}
			else if( name == "warnings" )
			{
				flagToModify = AI_LOG_WARNINGS;
			}
			else if( name == "errors" )
			{
				flagToModify = AI_LOG_ERRORS;
			}
			else if( name == "debug" )
			{
				flagToModify = AI_LOG_DEBUG;
			}
			else if( name == "stats" )
			{
				flagToModify = AI_LOG_STATS;
			}
			else if( name == "ass_parse" )
			{
				flagToModify = AI_LOG_ASS_PARSE;
			}
			else if( name == "plugins" )
			{
				flagToModify = AI_LOG_PLUGINS;
			}
			else if( name == "progress" )
			{
				flagToModify = AI_LOG_PROGRESS;
			}
			else if( name == "nan" )
			{
				flagToModify = AI_LOG_NAN;
			}
			else if( name == "timestamp" )
			{
				flagToModify = AI_LOG_TIMESTAMP;
			}
			else if( name == "backtrace" )
			{
				flagToModify = AI_LOG_BACKTRACE;
			}
			else if( name == "memory" )
			{
				flagToModify = AI_LOG_MEMORY;
			}
			else if( name == "color" )
			{
				flagToModify = AI_LOG_COLOR;
			}
			else
			{
				return false;
			}

			bool turnOn = false;
			if( value == nullptr )
			{
				turnOn = flagToModify & ( console == false ? g_logFlagsDefault : g_consoleFlagsDefault );
			}
			else if( const IECore::BoolData *d = reportedCast<const IECore::BoolData>( value, "option", name ) )
			{
				turnOn = d->readable();
			}
			else
			{
				return true;
			}

			int &flags = console ? m_consoleFlags : m_logFileFlags;
			if( turnOn )
			{
				flags |= flagToModify;
			}
			else
			{
				flags = flags & ~flagToModify;
			}

			if( console )
			{
				AiMsgSetConsoleFlags( flags );
			}
			else
			{
				AiMsgSetLogFileFlags( flags );
			}

			return true;
		}

		void updateCamera( const std::string &cameraName )
		{
			AtNode *options = AiUniverseGetOptions();

			// Set the global output list in the options to all outputs matching the current camera
			IECore::StringVectorDataPtr outputs = new IECore::StringVectorData;
			IECore::StringVectorDataPtr lpes = new IECore::StringVectorData;
			for( OutputMap::const_iterator it = m_outputs.begin(), eIt = m_outputs.end(); it != eIt; ++it )
			{
				std::string outputCamera = it->second->cameraOverride();
				if( outputCamera == "" )
				{
					outputCamera = m_cameraName;
				}

				if( outputCamera == cameraName )
				{
					it->second->append( outputs->writable(), lpes->writable() );
				}
			}
			std::sort( outputs->writable().begin(), outputs->writable().end() );
			IECoreArnold::ParameterAlgo::setParameter( options, "outputs", outputs.get() );
			IECoreArnold::ParameterAlgo::setParameter( options, "light_path_expressions", lpes.get() );

			// Set the beauty as the output to get frequent interactive updates
			unsigned int primaryOutput = 0;
			for( unsigned int i = 0; i < outputs->readable().size(); i++ )
			{
				if( boost::starts_with( outputs->readable()[i], "RGBA " ) )
				{
					primaryOutput = i;
					break;
				}
			}
			AiRenderSetInteractiveOutput( primaryOutput );

			const IECoreScene::Camera *cortexCamera;
			AtNode *arnoldCamera = AiNodeLookUpByName( AtString( cameraName.c_str() ) );
			if( arnoldCamera )
			{
				cortexCamera = m_cameras[cameraName].get();
				m_defaultCamera = nullptr;
			}
			else
			{
				if( !m_defaultCamera )
				{
					IECoreScene::ConstCameraPtr defaultCortexCamera = new IECoreScene::Camera();
					m_cameras["ieCoreArnold:defaultCamera"] = defaultCortexCamera;
					m_defaultCamera = SharedAtNodePtr(
						CameraAlgo::convert( defaultCortexCamera.get(), "ieCoreArnold:defaultCamera", nullptr ),
						nodeDeleter( m_renderType )
					);
				}
				cortexCamera = m_cameras["ieCoreArnold:defaultCamera"].get();
				arnoldCamera = m_defaultCamera.get();
			}
			AiNodeSetPtr( options, g_cameraArnoldString, arnoldCamera );

			Imath::V2i resolution = cortexCamera->renderResolution();
			Imath::Box2i renderRegion = cortexCamera->renderRegion();

			AiNodeSetInt( options, g_xresArnoldString, resolution.x );
			AiNodeSetInt( options, g_yresArnoldString, resolution.y );

			AiNodeSetFlt( options, g_pixelAspectRatioArnoldString, cortexCamera->getPixelAspectRatio() );

			if(
				renderRegion.min.x >= renderRegion.max.x ||
				renderRegion.min.y >= renderRegion.max.y
			)
			{
				// Arnold does not permit empty render regions.  The user intent of an empty render
				// region is probably to render as little as possible ( it could happen if you
				// built a tool to crop to an object which passed out of frame ).
				// We just pick one pixel in the corner
				renderRegion = Imath::Box2i( Imath::V2i( 0 ), Imath::V2i( 1 ) );
			}

			// Note that we have to flip Y and subtract 1 from the max value, because
			// renderRegion is stored in Gaffer image format ( +Y up and an exclusive upper bound )
			AiNodeSetInt( options, g_regionMinXArnoldString, renderRegion.min.x );
			AiNodeSetInt( options, g_regionMinYArnoldString, resolution.y - renderRegion.max.y );
			AiNodeSetInt( options, g_regionMaxXArnoldString, renderRegion.max.x - 1 );
			AiNodeSetInt( options, g_regionMaxYArnoldString, resolution.y - renderRegion.min.y - 1 );

			Imath::V2f shutter = cortexCamera->getShutter();
			if( m_sampleMotion.get_value_or( true ) )
			{
				AiNodeSetFlt( arnoldCamera, g_shutterStartArnoldString, shutter[0] );
				AiNodeSetFlt( arnoldCamera, g_shutterEndArnoldString, shutter[1] );
			}
			else
			{
				AiNodeSetFlt( arnoldCamera, g_shutterStartArnoldString, shutter[0] );
				AiNodeSetFlt( arnoldCamera, g_shutterEndArnoldString, shutter[0] );
			}
		}

		void updateCameraMeshes()
		{
			for( const auto &it : m_cameras )
			{
				IECoreScene::ConstCameraPtr cortexCamera = it.second;

				std::string meshPath = parameter( cortexCamera->parameters(), "mesh", std::string("") );
				if( !meshPath.size() )
				{
					continue;
				}

				AtNode *arnoldCamera = AiNodeLookUpByName( AtString( it.first.c_str() ) );
				if( !arnoldCamera )
				{
					continue;
				}

				AtNode *meshNode = AiNodeLookUpByName( AtString( meshPath.c_str() ) );
				if( meshNode )
				{
					AtString meshType = AiNodeEntryGetNameAtString( AiNodeGetNodeEntry( meshNode ) );
					if( meshType == g_ginstanceArnoldString )
					{
						AiNodeSetPtr( arnoldCamera, g_meshArnoldString, AiNodeGetPtr( meshNode, g_nodeArnoldString ) );
						AiNodeSetMatrix( arnoldCamera, g_matrixArnoldString, AiNodeGetMatrix( meshNode, g_matrixArnoldString ) );
						continue;
					}
					else if( meshType == g_polymeshArnoldString )
					{
						AiNodeSetPtr( arnoldCamera, g_meshArnoldString, meshNode );
						AiNodeSetMatrix( arnoldCamera, g_matrixArnoldString, AiM4Identity() );
						continue;
					}
				}

				throw IECore::Exception( boost::str( boost::format( "While outputting camera \"%s\", could not find target mesh at \"%s\"" ) % it.first % meshPath ) );
			}
		}


		// Members used by all render types

		IECoreScenePreview::Renderer::RenderType m_renderType;

		// Arnold's singleton-centric design means there is no way to pass any
		// instance-specific references as part of the log callback. As such
		// we have to make do with a global handler.
		static void aiMsgCallback( int logmask, int severity, const char *msg_string, int tabs )
		{
			const IECore::Msg::Level level = \
				( logmask == AI_LOG_DEBUG ) ? IECore::Msg::Level::Debug : g_ieMsgLevels[ min( severity, 3 ) ];

			std::stringstream msg;

			const int flags = AiMsgGetConsoleFlags();
			if( flags & AI_LOG_TIMESTAMP )
			{
				const boost::posix_time::time_duration elapsed = boost::posix_time::millisec( AiMsgUtilGetElapsedTime() );
				msg << std::setfill( '0' );
				msg << std::setw( 2 ) << elapsed.hours() << ":";
				msg << std::setw( 2 ) << elapsed.minutes() << ":";
				msg << std::setw( 2 ) << elapsed.seconds() << " ";
			}
			if( flags & AI_LOG_MEMORY )
			{
				const size_t mb = AiMsgUtilGetUsedMemory() / 1024 / 1024;
				msg << std::setfill( ' ' ) << std::setw( 4 );
				if( mb < 1024 )
				{
					msg << mb << "MB  ";
				}
				else
				{
					msg.setf( std::ios::fixed, std::ios::floatfield );
					msg << setprecision( 1 ) << ( float( mb ) / 1024.0f ) << "GB ";
				}
			}

			msg << std::string( tabs, ' ' ) << msg_string;

			g_currentMessageHandler->handle( level, "Arnold", msg.str() );
		}

		static IECore::MessageHandlerPtr g_currentMessageHandler;
		static const std::vector<IECore::MessageHandler::Level> g_ieMsgLevels;

		std::unique_ptr<IECoreArnold::UniverseBlock> m_universeBlock;

		typedef std::map<IECore::InternedString, ArnoldOutputPtr> OutputMap;
		OutputMap m_outputs;

		typedef std::map<IECore::InternedString, ArnoldShaderPtr> AOVShaderMap;
		AOVShaderMap m_aovShaders;

		ArnoldShaderPtr m_colorManager;
		ArnoldShaderPtr m_atmosphere;
		ArnoldShaderPtr m_background;

		std::string m_cameraName;
		typedef tbb::concurrent_unordered_map<std::string, IECoreScene::ConstCameraPtr> CameraMap;
		CameraMap m_cameras;
		SharedAtNodePtr m_defaultCamera;
		std::string m_subdivDicingCameraName;

		int m_logFileFlags;
		int m_consoleFlags;
		boost::optional<int> m_frame;
		boost::optional<int> m_aaSeed;
		boost::optional<int> m_progressiveMinAASamples;
		boost::optional<bool> m_sampleMotion;
		ShaderCache *m_shaderCache;

		bool m_renderBegun;

		// Members used by ass generation "renders"

		std::string m_assFileName;

};

IECore::MessageHandlerPtr ArnoldGlobals::g_currentMessageHandler = nullptr;

const std::vector<IECore::MessageHandler::Level> ArnoldGlobals::g_ieMsgLevels = {
	IECore::MessageHandler::Level::Info,
	IECore::MessageHandler::Level::Warning,
	IECore::MessageHandler::Level::Error,
	IECore::MessageHandler::Level::Error
};

} // namespace

//////////////////////////////////////////////////////////////////////////
// ArnoldRendererBase definition
//////////////////////////////////////////////////////////////////////////

namespace
{

ArnoldRendererBase::ArnoldRendererBase( NodeDeleter nodeDeleter, AtNode *parentNode, const IECore::MessageHandlerPtr &messageHandler )
	:	m_nodeDeleter( nodeDeleter ),
		m_shaderCache( new ShaderCache( nodeDeleter, parentNode ) ),
		m_instanceCache( new InstanceCache( nodeDeleter, parentNode ) ),
		m_messageHandler( messageHandler ),
		m_parentNode( parentNode )
{
}

ArnoldRendererBase::~ArnoldRendererBase()
{
}

IECore::InternedString ArnoldRendererBase::name() const
{
	return "Arnold";
}

ArnoldRendererBase::AttributesInterfacePtr ArnoldRendererBase::attributes( const IECore::CompoundObject *attributes )
{
	const IECore::MessageHandler::Scope s( m_messageHandler.get() );

	return new ArnoldAttributes( attributes, m_shaderCache.get() );
}

ArnoldRendererBase::ObjectInterfacePtr ArnoldRendererBase::camera( const std::string &name, const IECoreScene::Camera *camera, const AttributesInterface *attributes )
{
	const IECore::MessageHandler::Scope s( m_messageHandler.get() );

	Instance instance = m_instanceCache->get( camera, attributes, name );

	ObjectInterfacePtr result = new ArnoldObject( instance );
	result->attributes( attributes );
	return result;
}

ArnoldRendererBase::ObjectInterfacePtr ArnoldRendererBase::light( const std::string &name, const IECore::Object *object, const AttributesInterface *attributes )
{
	const IECore::MessageHandler::Scope s( m_messageHandler.get() );

	Instance instance = m_instanceCache->get( object, attributes, name );
	ObjectInterfacePtr result = new ArnoldLight( name, instance, m_nodeDeleter, m_parentNode );
	result->attributes( attributes );
	return result;
}

ArnoldRendererBase::ObjectInterfacePtr ArnoldRendererBase::lightFilter( const std::string &name, const IECore::Object *object, const AttributesInterface *attributes )
{
	const IECore::MessageHandler::Scope s( m_messageHandler.get() );

	Instance instance = m_instanceCache->get( object, attributes, name );
	ObjectInterfacePtr result = new ArnoldLightFilter( name, instance, m_nodeDeleter, m_parentNode );
	result->attributes( attributes );

	return result;
}

ArnoldRendererBase::ObjectInterfacePtr ArnoldRendererBase::object( const std::string &name, const IECore::Object *object, const AttributesInterface *attributes )
{
	const IECore::MessageHandler::Scope s( m_messageHandler.get() );

	Instance instance = m_instanceCache->get( object, attributes, name );
	ObjectInterfacePtr result = new ArnoldObject( instance );
	result->attributes( attributes );
	return result;
}

ArnoldRendererBase::ObjectInterfacePtr ArnoldRendererBase::object( const std::string &name, const std::vector<const IECore::Object *> &samples, const std::vector<float> &times, const AttributesInterface *attributes )
{
	const IECore::MessageHandler::Scope s( m_messageHandler.get() );

	Instance instance = m_instanceCache->get( samples, times, attributes, name );
	ObjectInterfacePtr result = new ArnoldObject( instance );
	result->attributes( attributes );
	return result;
}

} // namespace

//////////////////////////////////////////////////////////////////////////
// ArnoldRenderer
//////////////////////////////////////////////////////////////////////////

namespace
{

/// The full renderer implementation as presented to the outside world.
class ArnoldRenderer final : public ArnoldRendererBase
{

	public :

		ArnoldRenderer( RenderType renderType, const std::string &fileName, const IECore::MessageHandlerPtr &messageHandler )
			:	ArnoldRendererBase( nodeDeleter( renderType ), nullptr, messageHandler ),
				m_globals( new ArnoldGlobals( renderType, fileName, m_shaderCache.get(), messageHandler.get() ) )
		{
		}

		~ArnoldRenderer() override
		{
			pause();
		}

		void option( const IECore::InternedString &name, const IECore::Object *value ) override
		{
			const IECore::MessageHandler::Scope s( m_messageHandler.get() );
			m_globals->option( name, value );
		}

		void output( const IECore::InternedString &name, const IECoreScene::Output *output ) override
		{
			const IECore::MessageHandler::Scope s( m_messageHandler.get() );
			m_globals->output( name, output );
		}

		ObjectInterfacePtr camera( const std::string &name, const IECoreScene::Camera *camera, const AttributesInterface *attributes ) override
		{
			const IECore::MessageHandler::Scope s( m_messageHandler.get() );

			m_globals->camera( name, camera );
			return ArnoldRendererBase::camera( name, camera, attributes );
		}

		void render() override
		{
			const IECore::MessageHandler::Scope s( m_messageHandler.get() );

			m_shaderCache->clearUnused();
			m_instanceCache->clearUnused();
			m_globals->render();
		}

		void pause() override
		{
			const IECore::MessageHandler::Scope s( m_messageHandler.get() );
			m_globals->pause();
		}

	private :

		std::unique_ptr<ArnoldGlobals> m_globals;

		// Registration with factory

		static Renderer::TypeDescription<ArnoldRenderer> g_typeDescription;

};

IECoreScenePreview::Renderer::TypeDescription<ArnoldRenderer> ArnoldRenderer::g_typeDescription( "Arnold" );

} // namespace<|MERGE_RESOLUTION|>--- conflicted
+++ resolved
@@ -2715,11 +2715,7 @@
 
 	AiNodeSetPtr( node, g_funcPtrArnoldString, (void *)procFunc );
 
-<<<<<<< HEAD
 	ProceduralRendererPtr renderer = new ProceduralRenderer( node, attributes->allAttributes() );
-	procedural->render( renderer.get() );
-=======
-	ProceduralRendererPtr renderer = new ProceduralRenderer( node );
 	IECorePreview::ParallelAlgo::isolate(
 		// Isolate in case procedural spawns TBB tasks, because
 		// `convertProcedural()` is called behind a lock in
@@ -2728,7 +2724,6 @@
 			procedural->render( renderer.get() );
 		}
 	);
->>>>>>> 86021515
 
 	ProceduralData *data = new ProceduralData;
 	renderer->nodesCreated( data->nodesCreated );
