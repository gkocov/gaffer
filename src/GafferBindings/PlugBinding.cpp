--- conflicted
+++ resolved
@@ -137,72 +137,11 @@
 	return result;
 }
 
-<<<<<<< HEAD
-=======
-std::string GafferBindings::serialisePlugInput( Serialiser &s, ConstPlugPtr plug )
-{
-	std::string result = "";
-	ConstPlugPtr srcPlug = plug->getInput<Plug>();
-	if( srcPlug && srcPlug->node() )
-	{
-		std::string srcNodeName = s.add( srcPlug->node() );
-		if( srcNodeName!="" )
-		{
-			result = srcNodeName + "[\"" + srcPlug->relativeName( srcPlug->node() ) + "\"]";
-		}
-	}
-
-	return result;
-}
-
-static std::string serialise( Serialiser &s, ConstGraphComponentPtr g )
-{
-	ConstPlugPtr plug = IECore::staticPointerCast<const Plug>( g );
-	std::string result = s.modulePath( g ) + ".Plug( \"" + g->getName() + "\", ";
-	
-	if( plug->direction()!=Plug::In )
-	{
-		result += "direction = " + serialisePlugDirection( plug->direction() ) + ", ";
-	}
-		
-	if( plug->getFlags() != Plug::Default )
-	{
-		result += "flags = " + serialisePlugFlags( plug->getFlags() ) + ", ";
-	}
-	
-	std::string input = serialisePlugInput( s, plug );
-	if( input.size() )
-	{
-		result += "input = " + input + ", ";
-	}
-		
-	result += ")";
-
-	return result;
-}
-
-static boost::python::tuple outputs( Plug &p )
-{
-	const Plug::OutputContainer &o = p.outputs();
-	boost::python::list l;
-	for( Plug::OutputContainer::const_iterator it=o.begin(); it!=o.end(); it++ )
-	{
-		l.append( PlugPtr( *it ) );
-	}
-	return boost::python::tuple( l );
-}
-
-static NodePtr node( Plug &p )
-{
-	return p.node();
-}
-
 static PlugPtr getInput( Plug &p )
 {
 	return p.getInput<Plug>();
 }
 
->>>>>>> c0581a93
 void GafferBindings::bindPlug()
 {
 	typedef PlugWrapper<Plug> Wrapper;
