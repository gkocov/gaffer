--- conflicted
+++ resolved
@@ -398,16 +398,9 @@
 		Cache cache(
 			[&calls]( int key, size_t &cost, const IECore::Canceller *canceller ) -> int {
 				calls.push_back( key );
-<<<<<<< HEAD
 				throw IECore::Exception(
 					fmt::format( "Get failed for {}", key )
 				);
-				return 0;
-=======
-				throw IECore::Exception( boost::str(
-					boost::format( "Get failed for %1%" ) % key
-				) );
->>>>>>> f4cdcee8
 			},
 			1000
 		);
@@ -500,16 +493,9 @@
 		Cache noErrorsCache(
 			[&calls]( int key, size_t &cost, const IECore::Canceller *canceller ) -> int {
 				calls.push_back( key );
-<<<<<<< HEAD
 				throw IECore::Exception(
 					fmt::format( "Get failed for {}", key )
 				);
-				return 0;
-=======
-				throw IECore::Exception( boost::str(
-					boost::format( "Get failed for %1%" ) % key
-				) );
->>>>>>> f4cdcee8
 			},
 			1000,
 			typename Cache::RemovalCallback(),
