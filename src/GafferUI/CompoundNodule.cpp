--- conflicted
+++ resolved
@@ -1,10 +1,7 @@
 //////////////////////////////////////////////////////////////////////////
 //  
 //  Copyright (c) 2011-2012, Image Engine Design Inc. All rights reserved.
-<<<<<<< HEAD
-=======
 //  Copyright (c) 2012, John Haddon. All rights reserved.
->>>>>>> 2c77bc97
 //  
 //  Redistribution and use in source and binary forms, with or without
 //  modification, are permitted provided that the following conditions are
