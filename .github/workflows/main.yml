--- conflicted
+++ resolved
@@ -80,14 +80,9 @@
             publish: true
             containerImage:
             testRunner: Invoke-Expression
-<<<<<<< HEAD
             testArguments: -excludedCategories performance GafferTest GafferVDBTest GafferUSDTest GafferSceneTest GafferDispatchTest GafferOSLTest GafferImageTest GafferUITest GafferImageUITest GafferSceneUITest GafferDispatchUITest GafferOSLUITest GafferUSDUITest GafferVDBUITest GafferDelightUITest GafferTractorTest GafferTractorUITest
-            sconsCacheMegabytes: 400
-            jobs: 4
-=======
-            testArguments: -excludedCategories performance GafferTest GafferVDBTest GafferUSDTest GafferSceneTest GafferDispatchTest GafferOSLTest GafferImageTest GafferUITest GafferImageUITest GafferSceneUITest GafferDispatchUITest GafferOSLUITest GafferUSDUITest GafferVDBUITest GafferDelightUITest
             sconsCacheMegabytes: 800
->>>>>>> ef11bfc6
+            jobs: 4
 
     runs-on: ${{ matrix.os }}
 
