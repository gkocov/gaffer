name: CI

on:
  push:
    branches:
      - main
      - '*_maintenance'
  pull_request:
    branches:
      - '*'
  release:
      types: [published]

jobs:

  build:

    strategy:

      # Don't cancel other jobs in the build matrix if one job fails.
      fail-fast: false

      matrix:

        # Rather than generate all permutations of various settings,
        # we want to explicitly list each of the variants we want to
        # test. We can use `name` to declare the names of our variants,
        # and then use `include` to define their settings.

        name: [
          linux,
          linux-debug,
          windows,
        ]

        include:

          - name: linux
            os: ubuntu-20.04
            buildType: RELEASE
            publish: true
            containerImage: ghcr.io/gafferhq/build/build:2.0.0
<<<<<<< HEAD
=======
            dependenciesURL: https://github.com/ImageEngine/cortex/releases/download/10.4.7.1/cortex-10.4.7.1-linux-python3.tar.gz
>>>>>>> f4cdcee8
            # GitHub container builds run as root. This causes failures for tests that
            # assert that filesystem permissions are respected, because root doesn't
            # respect permissions. So we run the final test suite as a dedicated
            # test user rather than as root.
            testRunner: su testUser -c
            sconsCacheMegabytes: 400

          - name: linux-debug
            os: ubuntu-20.04
            buildType: DEBUG
            publish: false
            containerImage: ghcr.io/gafferhq/build/build:2.0.0
<<<<<<< HEAD
=======
            dependenciesURL: https://github.com/ImageEngine/cortex/releases/download/10.4.7.1/cortex-10.4.7.1-linux-python3.tar.gz
>>>>>>> f4cdcee8
            testRunner: su testUser -c
            # Debug builds are ludicrously big, so we must use a larger cache
            # limit. In practice this compresses down to 4-500Mb.
            sconsCacheMegabytes: 2500

          - name: windows
            os: windows-2019
            buildType: RELEASE
            publish: true
            containerImage:
<<<<<<< HEAD
=======
            dependenciesURL: https://github.com/ImageEngine/cortex/releases/download/10.4.7.1/cortex-10.4.7.1-windows-python3.zip
>>>>>>> f4cdcee8
            testRunner: Invoke-Expression
            testArguments: GafferTest GafferVDBTest GafferUSDTest GafferSceneTest GafferDispatchTest GafferOSLTest GafferImageTest GafferUITest GafferImageUITest GafferSceneUITest GafferDispatchUITest GafferOSLUITest GafferUSDUITest GafferVDBUITest GafferDelightUITest
            sconsCacheMegabytes: 400

    runs-on: ${{ matrix.os }}

    container: ${{ matrix.containerImage }}

    env:
      ARNOLD_LICENSE_ORDER: none # Don't waste time looking for a license that doesn't exist
      GAFFER_BUILD_DIR: "./build"
      GAFFER_CACHE_DIR: "./sconsCache"

    steps:

    - uses: actions/checkout@v3

    - uses: ilammy/msvc-dev-cmd@v1.12.1
      with:
        sdk: 10.0.17763.0

    - name: Install toolchain (Windows)
      run: |
        python -m pip install scons
        Invoke-WebRequest -Uri "https://inkscape.org/gallery/item/37363/inkscape-1.2.2_2022-12-09_732a01da63-x64.exe" -OutFile "inkscape.exe"
        Start-Process .\inkscape.exe /S -NoNewWindow -Wait
      shell: pwsh
      if: runner.os == 'Windows'

    - name: Install toolchain (Linux)
      run: |
        Xvfb :99 -screen 0 1280x1024x24 &
        metacity --display :99.0 &
        useradd -m testUser
        echo LD_PRELOAD=libSegFault.so >> $GITHUB_ENV
        # The Docker container configures bash shells such that they enable the
        # software collections we want. If we could set GitHub's
        # `defaults.run.shell` to `bash` then all our build steps would pick up
        # this environment automatically. But we can't do that because it
        # breaks the build on Windows, and we can't configure a different shell
        # per platform because GitHub won't allow it. But we can run _this_
        # Linux-only step in bash, and transfer the environment out to be used
        # in later steps.
        echo $PATH > $GITHUB_PATH
        echo LD_LIBRARY_PATH=$LD_LIBRARY_PATH >> $GITHUB_ENV
        echo DISPLAY=:99.0 >> $GITHUB_ENV
      shell: bash
      if: runner.os == 'Linux'

    - name: 'Install Python Modules'
      run: |
        python --version
        pip install PyJWT==1.7.1 PyGitHub==1.45

    - name: Set Custom Variables
      run: |
        .github/workflows/main/setBuildVars.py
        echo GAFFER_SPHINX=`which sphinx-build` >> $GITHUB_ENV
      env:
       GITHUB_ACCESS_TOKEN: ${{ secrets.GITHUB_TOKEN }}
       GAFFER_BUILD_VARIANT: ${{ matrix.name }}
      shell: bash

    - name: Install dependencies
      # The `$GITHUB_ENV` shenanigans creates an environment variable
      # containing the hash of the archive, for use in the cache key
      # below.
      run: |
        echo GAFFER_DEPENDENCIES_HASH=`python .github/workflows/main/installDependencies.py --dependenciesDir ${{ env.GAFFER_BUILD_DIR }} --outputFormat "{archiveDigest}"` >> $GITHUB_ENV
        ./.github/workflows/main/installDelight.py
        echo DELIGHT=$GITHUB_WORKSPACE/3delight >> $GITHUB_ENV
      shell: bash

    - name: Install Mesa (Windows)
      # Installed after dependencies to avoid errors from python related to existing directory `bin`.
      # Adapted from Mesa's `systemwidedeploy.cmd` `osmesa` branch.
      run: |
        curl.exe -L --output mesa.7z --url https://github.com/pal1000/mesa-dist-win/releases/download/22.3.1/mesa3d-22.3.1-release-msvc.7z
        & "C:\Program Files\7-Zip\7z.exe" x mesa.7z -omesa
        ./mesa/systemwidedeploy.cmd 1
      shell: pwsh
      if: runner.os == 'Windows'

    - name: Cache
      uses: actions/cache@v3
      with:
        path: ${{ env.GAFFER_CACHE_DIR }}
        key: ${{ runner.os }}-${{ matrix.containerImage }}-${{env.GAFFER_DEPENDENCIES_HASH}}-${{ matrix.buildType }}-${{ github.sha }}
        restore-keys: |
          ${{ runner.os }}-${{ matrix.containerImage }}-${{env.GAFFER_DEPENDENCIES_HASH}}-${{ matrix.buildType }}-

    - name: Build Gaffer
      run: |
       scons -j 2 build BUILD_TYPE=${{ matrix.buildType }} OPTIONS=.github/workflows/main/sconsOptions
      env:
        PYTHONUTF8: 1

    - name: Test
      # Tests should complete in well under an hour. If they don't it's most likely because
      # of a hang, in which case we'd like to know more quickly than the default 6hr timeout
      # allows.
      timeout-minutes: 60
      run: |
        echo "::add-matcher::./.github/workflows/main/problemMatchers/unittest.json"
        ${{ matrix.testRunner }} "${{ env.GAFFER_BUILD_DIR }}/bin/gaffer test ${{ matrix.testArguments }}"
        echo "::remove-matcher owner=unittest::"

    - name: Build and test Arnold extension
      run: |
        import subprocess
        import sys
        import os

        for arnoldVersion in [ "7.1.1.0", "7.2.1.0" ] :
          arnoldRoot = os.path.join( os.environ["GITHUB_WORKSPACE"], "arnoldRoot", arnoldVersion )
          os.environ["ARNOLD_ROOT"] = arnoldRoot

          subprocess.check_call(
            [
              sys.executable,
              ".github/workflows/main/installArnold.py",
              "--version",
              arnoldVersion
            ]
          )
          #Build Arnold extension
          subprocess.check_call( "scons -j 2 build BUILD_TYPE=${{ matrix.buildType }} OPTIONS=.github/workflows/main/sconsOptions", shell = True )

          if os.name != "nt" :
            # Test Arnold extension
            print( "::add-matcher::./.github/workflows/main/problemMatchers/unittest.json" )
            subprocess.check_call( "${{ matrix.testRunner }} \"" + os.path.join( os.environ["GAFFER_BUILD_DIR"], "bin", "gaffer" ) + " test IECoreArnoldTest GafferArnoldTest GafferArnoldUITest\"", shell = True )
            print( "::remove-matcher owner=unittest::" )

          # Publish ARNOLD_ROOT to the environment for subsequent steps,
          # so we can build the docs for GafferArnold.
          with open( os.environ["GITHUB_ENV"], "a" ) as f :
            print( "Setting $ARNOLD_ROOT to '%s'" % arnoldRoot )
            f.write( 'ARNOLD_ROOT=%s\n' % arnoldRoot )
      env:
        PYTHONUTF8: 1
      shell: python

    - name: Build Docs and Package
      # Docs builds should be relatively quick. If there is a problem, this
      # aborts them in a more timely fashion than the default 6hr timeout.
      timeout-minutes: 20
      run: |
        # Treats warnings-as-errors so we know about broken links
        echo "::add-matcher::./.github/workflows/main/problemMatchers/sphinx.json"
        scons -j 2 package BUILD_TYPE=${{ matrix.buildType }} OPTIONS=.github/workflows/main/sconsOptions
        echo "::remove-matcher owner=sphinx::"
      env:
        PYTHONUTF8: 1
      if: matrix.publish

    - name: Validate
      run: |
        echo "::add-matcher::./.github/workflows/main/problemMatchers/validateRelease.json"
        python ./config/validateRelease.py --archive ${{ env.GAFFER_BUILD_NAME }}.${{ env.PACKAGE_EXTENSION }} ${{ env.GAFFER_VALIDATE_EXTRA_FLAGS }}
        echo "::remove-matcher owner=validateRelease::"
      if: matrix.publish

    - uses: actions/upload-artifact@v3
      with:
        name: ${{ env.GAFFER_BUILD_NAME }}
        path: ${{ env.GAFFER_BUILD_NAME }}.${{ env.PACKAGE_EXTENSION }}
      if: matrix.publish

    - name: Publish Release
      run: |
        python ./config/publishRelease.py --archive ${{ env.GAFFER_BUILD_NAME }}.${{ env.PACKAGE_EXTENSION }} --repo ${{ github.repository }} --releaseId ${{ env.GAFFER_GITHUB_RELEASEID }}
      if: matrix.publish && env.GAFFER_GITHUB_RELEASEID != ''
      env:
        GITHUB_ACCESS_TOKEN: ${{ secrets.GITHUB_TOKEN }}

    - name: Limit cache size
      # GitHub has a limit of 5G for all caches in a repository. Because we write new
      # files into `./sconsCache` with every build, we must trim its size to avoid
      # unbounded growth. In practice, the archives that get uploaded are much smaller
      # than the limit we apply here, because they're compressed.
      run: python ./.github/workflows/main/limitDirectorySize.py --directory ./sconsCache --megabytes ${{ matrix.sconsCacheMegabytes }} --verbose

    - name: Debug Failures
      run: |
        # Print SCons logs
        shopt -s nullglob
        for logFile in config.log
        do
         echo $logFile
         cat $logFile
        done
      if: failure()
      shell: bash
<|MERGE_RESOLUTION|>--- conflicted
+++ resolved
@@ -40,10 +40,6 @@
             buildType: RELEASE
             publish: true
             containerImage: ghcr.io/gafferhq/build/build:2.0.0
-<<<<<<< HEAD
-=======
-            dependenciesURL: https://github.com/ImageEngine/cortex/releases/download/10.4.7.1/cortex-10.4.7.1-linux-python3.tar.gz
->>>>>>> f4cdcee8
             # GitHub container builds run as root. This causes failures for tests that
             # assert that filesystem permissions are respected, because root doesn't
             # respect permissions. So we run the final test suite as a dedicated
@@ -56,10 +52,6 @@
             buildType: DEBUG
             publish: false
             containerImage: ghcr.io/gafferhq/build/build:2.0.0
-<<<<<<< HEAD
-=======
-            dependenciesURL: https://github.com/ImageEngine/cortex/releases/download/10.4.7.1/cortex-10.4.7.1-linux-python3.tar.gz
->>>>>>> f4cdcee8
             testRunner: su testUser -c
             # Debug builds are ludicrously big, so we must use a larger cache
             # limit. In practice this compresses down to 4-500Mb.
@@ -70,10 +62,6 @@
             buildType: RELEASE
             publish: true
             containerImage:
-<<<<<<< HEAD
-=======
-            dependenciesURL: https://github.com/ImageEngine/cortex/releases/download/10.4.7.1/cortex-10.4.7.1-windows-python3.zip
->>>>>>> f4cdcee8
             testRunner: Invoke-Expression
             testArguments: GafferTest GafferVDBTest GafferUSDTest GafferSceneTest GafferDispatchTest GafferOSLTest GafferImageTest GafferUITest GafferImageUITest GafferSceneUITest GafferDispatchUITest GafferOSLUITest GafferUSDUITest GafferVDBUITest GafferDelightUITest
             sconsCacheMegabytes: 400
